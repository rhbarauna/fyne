--- conflicted
+++ resolved
@@ -1,8 +1,7 @@
-<<<<<<< HEAD
-<canvas size="105x37">
+<canvas size="113x37">
 	<content>
-		<widget size="105x37" type="*container.AppTabs">
-			<container pos="56,0" size="49x37">
+		<widget size="113x37" type="*container.AppTabs">
+			<container pos="64,0" size="49x37">
 				<container size="49x4">
 					<widget size="49x29" type="*container.tabButton">
 						<text alignment="center" bold color="primary" pos="4,4" size="41x21">Test1</text>
@@ -14,32 +13,11 @@
 					<image fillMode="contain" pos="14,4" rsc="more-vertical.svg" size="iconInlineSize" themed="default"/>
 				</widget>
 			</container>
-			<rectangle fillColor="shadow" pos="52,0" size="4x37"/>
-			<rectangle fillColor="primary" pos="52,0" size="4x29"/>
-			<widget size="52x37" type="*widget.Label">
-				<text pos="4,8" size="44x21">Text 1</text>
-			</widget>
-=======
-<canvas size="113x95">
-	<content>
-		<widget size="113x95" type="*container.AppTabs">
-			<widget size="60x95" type="*widget.Label">
+			<rectangle fillColor="shadow" pos="60,0" size="4x37"/>
+			<rectangle fillColor="primary" pos="60,0" size="4x29"/>
+			<widget size="60x37" type="*widget.Label">
 				<text pos="8,8" size="44x21">Text 1</text>
 			</widget>
-			<container pos="64,0" size="49x95">
-				<widget size="49x29" type="*container.tabButton">
-					<text alignment="center" bold color="primary" pos="4,4" size="41x21">Test1</text>
-				</widget>
-				<widget pos="0,33" size="49x29" type="*container.tabButton">
-					<text alignment="center" bold pos="4,4" size="41x21">Test2</text>
-				</widget>
-				<widget pos="0,66" size="49x29" type="*container.tabButton">
-					<text alignment="center" bold pos="4,4" size="41x21">Test3</text>
-				</widget>
-			</container>
-			<rectangle fillColor="shadow" pos="60,0" size="4x95"/>
-			<rectangle fillColor="primary" pos="60,0" size="4x29"/>
->>>>>>> 622d3efe
 		</widget>
 	</content>
 </canvas>