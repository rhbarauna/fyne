--- conflicted
+++ resolved
@@ -4,11 +4,7 @@
 			<rectangle fillColor="rgba(102,102,102,255)" pos="0,2" size="120x96"/>
 			<rectangle fillColor="primary" pos="0,98" size="120x2"/>
 			<widget pos="0,2" size="120x96" type="*widget.Scroll">
-<<<<<<< HEAD
-				<widget backgroundColor="rgba(102,102,102,255)" size="120x96" type="*widget.entryContent">
-=======
 				<widget size="120x96" type="*widget.entryContent">
->>>>>>> 11b79685
 					<widget size="120x96" type="*widget.textProvider">
 						<text pos="8,6" size="112x21">First Row</text>
 						<text pos="8,27" size="112x21">Second Row</text>
