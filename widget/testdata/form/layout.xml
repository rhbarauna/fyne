--- conflicted
+++ resolved
@@ -9,11 +9,7 @@
 					<rectangle fillColor="rgba(102,102,102,255)" pos="0,2" size="155x33"/>
 					<rectangle fillColor="shadow" pos="0,35" size="155x2"/>
 					<widget pos="0,2" size="155x33" type="*widget.Scroll">
-<<<<<<< HEAD
-						<widget backgroundColor="rgba(102,102,102,255)" size="155x33" type="*widget.entryContent">
-=======
 						<widget size="155x33" type="*widget.entryContent">
->>>>>>> 11b79685
 							<widget size="155x33" type="*widget.textProvider">
 								<text color="placeholder" pos="8,6" size="147x21"></text>
 							</widget>
@@ -30,11 +26,7 @@
 					<rectangle fillColor="rgba(102,102,102,255)" pos="0,2" size="155x33"/>
 					<rectangle fillColor="shadow" pos="0,35" size="155x2"/>
 					<widget pos="0,2" size="155x33" type="*widget.Scroll">
-<<<<<<< HEAD
-						<widget backgroundColor="rgba(102,102,102,255)" size="155x33" type="*widget.entryContent">
-=======
 						<widget size="155x33" type="*widget.entryContent">
->>>>>>> 11b79685
 							<widget size="155x33" type="*widget.textProvider">
 								<text color="placeholder" pos="8,6" size="147x21"></text>
 							</widget>
