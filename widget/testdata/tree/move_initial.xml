--- conflicted
+++ resolved
@@ -10,10 +10,7 @@
 						<widget pos="4,4" size="20x37" type="*widget.branchIcon">
 							<image fillMode="contain" rsc="moveDownIcon" size="20x37"/>
 						</widget>
-<<<<<<< HEAD
-=======
 						<rectangle fillColor="background" size="4x45"/>
->>>>>>> 73e3659e
 					</widget>
 					<widget pos="4,45" size="204x1" type="*widget.Separator">
 						<rectangle fillColor="disabled" size="204x1"/>
@@ -22,10 +19,7 @@
 						<widget pos="52,4" size="156x37" type="*widget.Label">
 							<text pos="4,8" size="148x21">foobar</text>
 						</widget>
-<<<<<<< HEAD
-=======
 						<rectangle fillColor="background" size="4x45"/>
->>>>>>> 73e3659e
 					</widget>
 				</widget>
 			</widget>
