<canvas padded size="150x200">
	<content>
		<widget pos="10,10" size="110x36" type="*widget.SelectEntry">
			<rectangle fillColor="rgba(102,102,102,255)" pos="0,2" size="110x32"/>
			<rectangle fillColor="shadow" pos="0,34" size="110x2"/>
			<widget pos="0,2" size="82x32" type="*widget.Scroll">
				<widget size="82x32" type="*widget.entryContent">
					<widget size="82x32" type="*widget.RichText">
						<text color="placeholder" pos="8,6" size="66x20"></text>
					</widget>
					<widget size="82x32" type="*widget.RichText">
						<text pos="8,6" size="66x20"></text>
					</widget>
				</widget>
			</widget>
			<widget pos="82,8" size="20x20" type="*widget.Button">
				<rectangle fillColor="button" size="20x20"/>
				<rectangle fillColor="rgba(0,0,0,0)" pos="0,2" size="16x16"/>
				<image fillMode="contain" rsc="menuDropDownIcon" size="iconInlineSize"/>
			</widget>
		</widget>
	</content>
	<overlay>
		<widget size="150x200" type="*widget.OverlayContainer">
			<widget pos="10,44" size="110x102" type="*widget.PopUpMenu">
				<widget size="110x102" type="*widget.Shadow">
					<radialGradient centerOffset="0.5,0.5" pos="-4,-4" size="4x4" startColor="shadow"/>
					<linearGradient endColor="shadow" pos="0,-4" size="110x4"/>
					<radialGradient centerOffset="-0.5,0.5" pos="110,-4" size="4x4" startColor="shadow"/>
					<linearGradient angle="270" pos="110,0" size="4x102" startColor="shadow"/>
					<radialGradient centerOffset="-0.5,-0.5" pos="110,102" size="4x4" startColor="shadow"/>
					<linearGradient pos="0,102" size="110x4" startColor="shadow"/>
					<radialGradient centerOffset="0.5,-0.5" pos="-4,102" size="4x4" startColor="shadow"/>
					<linearGradient angle="270" endColor="shadow" pos="-4,0" size="4x102"/>
				</widget>
<<<<<<< HEAD
				<widget size="110x103" type="*widget.Scroll">
					<widget size="110x103" type="*widget.menuBox">
						<rectangle fillColor="background" size="110x111"/>
						<container pos="0,4" size="110x111">
							<widget size="110x29" type="*widget.menuItem">
								<text pos="8,4" size="94x21">A</text>
							</widget>
							<widget pos="0,33" size="110x29" type="*widget.menuItem">
								<text pos="8,4" size="94x21">B</text>
							</widget>
							<widget pos="0,66" size="110x29" type="*widget.menuItem">
								<text pos="8,4" size="94x21">C</text>
=======
				<widget size="110x102" type="*widget.Scroll">
					<widget size="110x102" type="*widget.menuBox">
						<rectangle fillColor="background" size="110x110"/>
						<container pos="0,4" size="110x110">
							<widget size="110x28" type="*widget.menuItem">
								<text pos="8,4" size="9x20">A</text>
							</widget>
							<widget pos="0,32" size="110x28" type="*widget.menuItem">
								<text pos="8,4" size="9x20">B</text>
							</widget>
							<widget pos="0,65" size="110x28" type="*widget.menuItem">
								<text pos="8,4" size="9x20">C</text>
>>>>>>> 2ce1063f
							</widget>
						</container>
					</widget>
				</widget>
			</widget>
		</widget>
	</overlay>
</canvas><|MERGE_RESOLUTION|>--- conflicted
+++ resolved
@@ -33,33 +33,18 @@
 					<radialGradient centerOffset="0.5,-0.5" pos="-4,102" size="4x4" startColor="shadow"/>
 					<linearGradient angle="270" endColor="shadow" pos="-4,0" size="4x102"/>
 				</widget>
-<<<<<<< HEAD
-				<widget size="110x103" type="*widget.Scroll">
-					<widget size="110x103" type="*widget.menuBox">
-						<rectangle fillColor="background" size="110x111"/>
-						<container pos="0,4" size="110x111">
-							<widget size="110x29" type="*widget.menuItem">
-								<text pos="8,4" size="94x21">A</text>
-							</widget>
-							<widget pos="0,33" size="110x29" type="*widget.menuItem">
-								<text pos="8,4" size="94x21">B</text>
-							</widget>
-							<widget pos="0,66" size="110x29" type="*widget.menuItem">
-								<text pos="8,4" size="94x21">C</text>
-=======
 				<widget size="110x102" type="*widget.Scroll">
 					<widget size="110x102" type="*widget.menuBox">
 						<rectangle fillColor="background" size="110x110"/>
 						<container pos="0,4" size="110x110">
 							<widget size="110x28" type="*widget.menuItem">
-								<text pos="8,4" size="9x20">A</text>
+								<text pos="8,4" size="94x20">A</text>
 							</widget>
 							<widget pos="0,32" size="110x28" type="*widget.menuItem">
-								<text pos="8,4" size="9x20">B</text>
+								<text pos="8,4" size="94x20">B</text>
 							</widget>
 							<widget pos="0,65" size="110x28" type="*widget.menuItem">
-								<text pos="8,4" size="9x20">C</text>
->>>>>>> 2ce1063f
+								<text pos="8,4" size="94x20">C</text>
 							</widget>
 						</container>
 					</widget>
