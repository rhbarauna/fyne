--- conflicted
+++ resolved
@@ -137,17 +137,13 @@
 	}
 	scrollPos := t.offset
 
-<<<<<<< HEAD
-	cellPadded := t.templateSize().Add(fyne.NewSize(theme.Padding()*2, theme.Padding()*2))
-	cellX := id.Col * (cellPadded.Width + separatorThickness)
-=======
 	minSize := t.templateSize()
 	cellPadded := minSize.Add(fyne.NewSize(theme.Padding()*2, theme.Padding()*2))
 	cellX := 0
 	cellWidth := 0
 	for i := 0; i <= id.Col; i++ {
 		if cellWidth > 0 {
-			cellX += cellWidth + tableDividerThickness
+			cellX += cellWidth + separatorThickness
 		}
 
 		width := cellPadded.Width
@@ -157,7 +153,6 @@
 		cellWidth = width
 	}
 
->>>>>>> b5aa434e
 	if cellX < scrollPos.X {
 		scrollPos.X = cellX
 	} else if cellX+cellWidth > scrollPos.X+t.scroll.size.Width {
@@ -205,7 +200,7 @@
 			width = w
 		}
 
-		if colOffset <= t.offset.X-width-tableDividerThickness {
+		if colOffset <= t.offset.X-width-separatorThickness {
 			// before scroll
 		} else if colOffset <= t.offset.X {
 			minCol = i
@@ -218,7 +213,7 @@
 			break
 		}
 
-		colOffset += width + tableDividerThickness
+		colOffset += width + separatorThickness
 		if isVisible {
 			visible[i] = width
 		}
@@ -273,9 +268,6 @@
 	if col == -1 {
 		marker.Hide()
 	} else {
-<<<<<<< HEAD
-		offX := col*(t.cellSize.Width+separatorThickness) - t.scroll.Offset.X
-=======
 		xPos := offX
 		for i := minCol; i < col; i++ {
 			if width, ok := widths[i]; ok {
@@ -283,10 +275,9 @@
 			} else {
 				xPos += t.cellSize.Width
 			}
-			xPos += tableDividerThickness
+			xPos += separatorThickness
 		}
 		offX := xPos - t.scroll.Offset.X
->>>>>>> b5aa434e
 		x1 := theme.Padding() + offX
 		x2 := x1 + widths[col]
 		if x2 < theme.Padding() || x1 > t.t.size.Width {
@@ -324,13 +315,8 @@
 		t.moveRowMarker(t.rowHover, t.t.hoveredCell.Row)
 	}
 
-<<<<<<< HEAD
-	colDivs := int(math.Ceil(float64(t.t.size.Width+separatorThickness) / float64(t.cellSize.Width+1)))
+	colDivs := len(visibleColWidths) - 1
 	rowDivs := int(math.Ceil(float64(t.t.size.Height+separatorThickness) / float64(t.cellSize.Height+1)))
-=======
-	colDivs := len(visibleColWidths) - 1
-	rowDivs := int(math.Ceil(float64(t.t.size.Height+tableDividerThickness) / float64(t.cellSize.Height+1)))
->>>>>>> b5aa434e
 
 	if len(t.dividers) < colDivs+rowDivs {
 		for i := len(t.dividers); i < colDivs+rowDivs; i++ {
@@ -342,40 +328,19 @@
 	}
 
 	divs := 0
-<<<<<<< HEAD
-	i := 0
-	rows, cols := 0, 0
-	if f := t.t.Length; f != nil {
-		rows, cols = t.t.Length()
-	}
-	for x := theme.Padding() + t.scroll.Offset.X - (t.scroll.Offset.X % (t.cellSize.Width + separatorThickness)) - separatorThickness; x < t.scroll.Offset.X+t.t.size.Width && i < cols-1; x += t.cellSize.Width + separatorThickness {
-		if x <= theme.Padding()+t.scroll.Offset.X {
-			continue
-		}
+	i := minCol
+	for x := offX + visibleColWidths[i]; i < minCol+colDivs; x += visibleColWidths[i] + separatorThickness {
 		i++
 
-		t.dividers[divs].Move(fyne.NewPos(x-t.scroll.Offset.X, theme.Padding()))
+		t.dividers[divs].Move(fyne.NewPos(theme.Padding()+x-t.scroll.Offset.X, theme.Padding()))
 		t.dividers[divs].Resize(fyne.NewSize(separatorThickness, t.t.size.Height-theme.Padding()))
-=======
-	i := minCol
-	for x := offX + visibleColWidths[i]; i < minCol+colDivs; x += visibleColWidths[i] + tableDividerThickness {
-		i++
-
-		t.dividers[divs].Move(fyne.NewPos(theme.Padding()+x-t.scroll.Offset.X, theme.Padding()))
-		t.dividers[divs].Resize(fyne.NewSize(tableDividerThickness, t.t.size.Height-theme.Padding()))
->>>>>>> b5aa434e
 		t.dividers[divs].Show()
 		divs++
 	}
 
 	i = 0
-<<<<<<< HEAD
 	for y := theme.Padding() + t.scroll.Offset.Y - (t.scroll.Offset.Y % (t.cellSize.Height + separatorThickness)) - separatorThickness; y < t.scroll.Offset.Y+t.t.size.Height && i < rows-1; y += t.cellSize.Height + separatorThickness {
-		if y <= theme.Padding()+t.scroll.Offset.Y {
-=======
-	for y := theme.Padding() + t.scroll.Offset.Y - (t.scroll.Offset.Y % (t.cellSize.Height + tableDividerThickness)) - tableDividerThickness; y < t.scroll.Offset.Y+t.t.size.Height && i < rows-1; y += t.cellSize.Height + tableDividerThickness {
 		if y < theme.Padding()+t.scroll.Offset.Y {
->>>>>>> b5aa434e
 			continue
 		}
 		i++
@@ -464,13 +429,8 @@
 		return
 	}
 
-<<<<<<< HEAD
-	col := e.Position.X / (c.cellSize.Width + separatorThickness)
+	col := c.columnAt(e.Position)
 	row := e.Position.Y / (c.cellSize.Height + separatorThickness)
-=======
-	col := c.columnAt(e.Position)
-	row := e.Position.Y / (c.cellSize.Height + tableDividerThickness)
->>>>>>> b5aa434e
 	c.t.Select(TableCellID{row, col})
 }
 
@@ -483,7 +443,7 @@
 	col := -1
 	visibleColWidths, offX, minCol, _ := c.t.visibleColumnWidths(c.cellSize.Width, dataCols)
 	i := minCol
-	for x := offX; i < minCol+len(visibleColWidths); x += visibleColWidths[i-1] + tableDividerThickness {
+	for x := offX; i < minCol+len(visibleColWidths); x += visibleColWidths[i-1] + separatorThickness {
 		if pos.X >= x && pos.X < x+visibleColWidths[i] {
 			col = i
 		}
@@ -498,13 +458,8 @@
 		return
 	}
 
-<<<<<<< HEAD
-	col := pos.X / (c.cellSize.Width + separatorThickness)
+	col := c.columnAt(pos)
 	row := pos.Y / (c.cellSize.Height + separatorThickness)
-=======
-	col := c.columnAt(pos)
-	row := pos.Y / (c.cellSize.Height + tableDividerThickness)
->>>>>>> b5aa434e
 	c.t.hoveredCell = &TableCellID{row, col}
 
 	rows, cols := 0, 0
@@ -567,22 +522,13 @@
 	if f := r.cells.t.Length; f != nil {
 		dataRows, dataCols = r.cells.t.Length()
 	}
-<<<<<<< HEAD
-	rows, cols := r.visibleCount()
-	offX := r.cells.t.offset.X - (r.cells.t.offset.X % (r.cells.cellSize.Width + separatorThickness))
-	minCol := offX / (r.cells.cellSize.Width + separatorThickness)
-	maxCol := fyne.Min(minCol+cols, dataCols)
-	offY := r.cells.t.offset.Y - (r.cells.t.offset.Y % (r.cells.cellSize.Height + separatorThickness))
-	minRow := offY / (r.cells.cellSize.Height + separatorThickness)
-=======
 	rows := r.visibleRows()
 	visibleColWidths, offX, minCol, maxCol := r.cells.t.visibleColumnWidths(r.cells.cellSize.Width, dataCols)
 	if len(visibleColWidths) == 0 { // we can't show anything until we have some dimensions
 		return
 	}
-	offY := r.cells.t.offset.Y - (r.cells.t.offset.Y % (r.cells.cellSize.Height + tableDividerThickness))
-	minRow := offY / (r.cells.cellSize.Height + tableDividerThickness)
->>>>>>> b5aa434e
+	offY := r.cells.t.offset.Y - (r.cells.t.offset.Y % (r.cells.cellSize.Height + separatorThickness))
+	minRow := offY / (r.cells.cellSize.Height + separatorThickness)
 	maxRow := fyne.Min(minRow+rows, dataRows)
 
 	updateCell := r.cells.t.UpdateCell
@@ -608,14 +554,9 @@
 					continue
 				}
 
-<<<<<<< HEAD
-				c.Move(fyne.NewPos(theme.Padding()+col*r.cells.cellSize.Width+(col-1)*separatorThickness,
-					theme.Padding()+row*r.cells.cellSize.Height+(row-1)*separatorThickness))
-=======
 				c.Move(fyne.NewPos(theme.Padding()+cellOffset,
-					theme.Padding()+row*(r.cells.cellSize.Height+tableDividerThickness)))
+					theme.Padding()+row*(r.cells.cellSize.Height+separatorThickness)))
 				c.Resize(fyne.NewSize(colWidth-theme.Padding()*2, r.cells.cellSize.Height-theme.Padding()*2))
->>>>>>> b5aa434e
 			}
 
 			if updateCell != nil {
@@ -623,7 +564,7 @@
 			}
 			r.visible[id] = c
 			cells = append(cells, c)
-			cellOffset += colWidth + tableDividerThickness
+			cellOffset += colWidth + separatorThickness
 		}
 	}
 
@@ -643,14 +584,8 @@
 	r.SetObjects(nil)
 }
 
-<<<<<<< HEAD
-func (r *tableCellsRenderer) visibleCount() (int, int) {
-	cols := math.Ceil(float64(r.cells.t.Size().Width)/float64(r.cells.cellSize.Width+separatorThickness) + 1)
+func (r *tableCellsRenderer) visibleRows() int {
 	rows := math.Ceil(float64(r.cells.t.Size().Height)/float64(r.cells.cellSize.Height+separatorThickness) + 1)
-=======
-func (r *tableCellsRenderer) visibleRows() int {
-	rows := math.Ceil(float64(r.cells.t.Size().Height)/float64(r.cells.cellSize.Height+tableDividerThickness) + 1)
->>>>>>> b5aa434e
 
 	dataRows := 0
 	if f := r.cells.t.Length; f != nil {
