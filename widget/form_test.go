package widget

import (
	"errors"
	"testing"

	"fyne.io/fyne/v2"
	"fyne.io/fyne/v2/canvas"
	"fyne.io/fyne/v2/data/validation"
	"fyne.io/fyne/v2/test"
	"fyne.io/fyne/v2/theme"

	"github.com/stretchr/testify/assert"
)

func TestFormSize(t *testing.T) {
	form := &Form{Items: []*FormItem{
		{Text: "test1", Widget: NewEntry()},
		{Text: "test2", Widget: NewEntry()},
	}}

	assert.Equal(t, 2, len(form.Items))
}

func TestForm_CreateRenderer(t *testing.T) {
	form := &Form{Items: []*FormItem{{Text: "test1", Widget: NewEntry()}}}
	assert.NotNil(t, test.WidgetRenderer(form))
	assert.Equal(t, 2, len(form.itemGrid.Objects))

	form.Append("test2", NewEntry())
	assert.Equal(t, 4, len(form.itemGrid.Objects))
}

func TestForm_Append(t *testing.T) {
	form := &Form{Items: []*FormItem{{Text: "test1", Widget: NewEntry()}}}
	assert.Equal(t, 1, len(form.Items))

	form.Append("test2", NewEntry())
	assert.True(t, len(form.Items) == 2)

	item := &FormItem{Text: "test3", Widget: NewEntry()}
	form.AppendItem(item)
	assert.True(t, len(form.Items) == 3)
	assert.Equal(t, item, form.Items[2])
}

func TestForm_Append_Items(t *testing.T) {
	form := &Form{Items: []*FormItem{{Text: "test1", Widget: NewEntry()}}}
	assert.Equal(t, 1, len(form.Items))
	renderer := test.WidgetRenderer(form)

	form.Items = append(form.Items, NewFormItem("test2", NewEntry()))
	assert.True(t, len(form.Items) == 2)

	form.Refresh()
	c := renderer.Objects()[0].(*fyne.Container).Objects[0].(*fyne.Container)
	assert.Equal(t, "test2", c.Objects[2].(*canvas.Text).Text)
}

func TestForm_CustomButtonsText(t *testing.T) {
	form := &Form{OnSubmit: func() {}, OnCancel: func() {}}
	form.Append("test", NewEntry())
	assert.Equal(t, "Submit", form.SubmitText)
	assert.Equal(t, "Cancel", form.CancelText)

	form = &Form{OnSubmit: func() {}, SubmitText: "Apply",
		OnCancel: func() {}, CancelText: "Close"}
	assert.Equal(t, "Apply", form.SubmitText)
	assert.Equal(t, "Close", form.CancelText)
}

func TestForm_AddRemoveButton(t *testing.T) {
	scount := 0
	ccount := 0
	sscount := 10
	form := &Form{OnSubmit: func() {}, OnCancel: func() {}}
	form.Append("test", NewEntry())
	form.OnSubmit = func() { scount++ }
	form.OnCancel = func() { ccount++ }
	form.Refresh()

	test.Tap(form.submitButton)
	assert.Equal(t, 1, scount, "tapping submit should incr scount")

	test.Tap(form.cancelButton)
	assert.Equal(t, 1, ccount, "tapping cancel should incr ccount")

	form.OnSubmit = func() { sscount++ }
	form.Refresh()
	test.Tap(form.submitButton)
	assert.Equal(t, 11, sscount, "tapping new submit should incr sscount from 10 to 11")

	form.OnCancel = func() { sscount = sscount - 6 }
	form.Refresh()
	test.Tap(form.cancelButton)
	assert.Equal(t, 5, sscount, "tapping new cancel should decr ssount from 11 down to 5")
}

func TestForm_Renderer(t *testing.T) {
	test.NewApp()
	defer test.NewApp()

	form := &Form{
		Items: []*FormItem{
			{Text: "test1", Widget: NewEntry()},
			{Text: "test2", Widget: NewEntry()},
		},
		OnSubmit: func() {}, OnCancel: func() {}}
	w := test.NewWindow(form)
	defer w.Close()

	test.AssertRendersToMarkup(t, "form/layout.xml", w.Canvas())
}

func TestForm_ChangeText(t *testing.T) {
	item := NewFormItem("Test", NewEntry())
	form := NewForm(item)

	renderer := test.WidgetRenderer(form)
	c := renderer.Objects()[0].(*fyne.Container).Objects[0].(*fyne.Container)
	assert.Equal(t, "Test", c.Objects[0].(*canvas.Text).Text)

	item.Text = "Changed"
	form.Refresh()
	assert.Equal(t, "Changed", c.Objects[0].(*canvas.Text).Text)
}

func TestForm_ChangeTheme(t *testing.T) {
	test.NewApp()
	defer test.NewApp()

	form := &Form{
		Items: []*FormItem{
			{Text: "test1", Widget: NewEntry()},
			{Text: "test2", Widget: NewLabel("static")},
		},
		OnSubmit: func() {}, OnCancel: func() {}}
	w := test.NewWindow(form)
	defer w.Close()

	test.AssertImageMatches(t, "form/theme_initial.png", w.Canvas().Capture())

	test.WithTestTheme(t, func() {
		form.Refresh()
		w.Resize(form.MinSize().Add(fyne.NewSize(theme.Padding()*2, theme.Padding()*2)))
		test.AssertImageMatches(t, "form/theme_changed.png", w.Canvas().Capture())
	})
}

func TestForm_Disabled(t *testing.T) {
	app := test.NewApp()
	defer test.NewApp()
	app.Settings().SetTheme(theme.LightTheme())

	disabled := NewEntry()
	disabled.Disable()
	f := NewForm(
		NewFormItem("Form Item 1", NewEntry()),
		NewFormItem("Form Item 2", disabled))

	w := test.NewWindow(f)
	defer w.Close()

	test.AssertImageMatches(t, "form/disabled.png", w.Canvas().Capture())
}

func TestForm_Hints(t *testing.T) {
	test.NewApp()
	defer test.NewApp()
	test.ApplyTheme(t, theme.LightTheme())

	entry1 := &Entry{}
	entry2 := &Entry{Validator: validation.NewRegexp(`^\w{3}-\w{5}$`, "Input is not valid"), Text: "wrong"}
	items := []*FormItem{
		{Text: "First", Widget: entry1, HintText: "An entry hint"},
		{Text: "Second", Widget: entry2},
	}

	form := &Form{Items: items, OnSubmit: func() {}, OnCancel: func() {}}
	w := test.NewWindow(form)
	defer w.Close()

	test.AssertImageMatches(t, "form/hint_initial.png", w.Canvas().Capture())

	test.Type(entry2, "n")
	test.AssertImageMatches(t, "form/hint_invalid.png", w.Canvas().Capture())

	test.Type(entry2, "ot-")
	test.AssertImageMatches(t, "form/hint_valid.png", w.Canvas().Capture())
}

func TestForm_Validation(t *testing.T) {
	test.NewApp()
	defer test.NewApp()
	test.ApplyTheme(t, theme.LightTheme())

	entry1 := &Entry{Validator: validation.NewRegexp(`^\d{2}-\w{4}$`, "Input is not valid"), Text: "15-true"}
	entry2 := &Entry{Validator: validation.NewRegexp(`^\w{3}-\w{5}$`, "Input is not valid"), Text: "wrong"}
	entry3 := &Entry{}
	items := []*FormItem{
		{Text: "First", Widget: entry1},
		{Text: "Second", Widget: entry2},
		{Text: "Third", Widget: entry3},
	}

	form := &Form{Items: items, OnSubmit: func() {}, OnCancel: func() {}}
	w := test.NewWindow(form)
	defer w.Close()

	test.AssertImageMatches(t, "form/validation_initial.png", w.Canvas().Capture())

	test.Type(entry2, "not-")
	entry1.SetText("incorrect")
	w = test.NewWindow(form)

	test.AssertImageMatches(t, "form/validation_invalid.png", w.Canvas().Capture())

	entry1.SetText("15-true")
	w = test.NewWindow(form)

	test.AssertImageMatches(t, "form/validation_valid.png", w.Canvas().Capture())
}

func TestForm_EntryValidation_FirstTypeValid(t *testing.T) {
	test.NewApp()
	defer test.NewApp()
	test.ApplyTheme(t, theme.LightTheme())

	notEmptyValidator := func(s string) error {
		if s == "" {
			return errors.New("can't be empty")
		}
		return nil
	}

	entry1 := &Entry{Validator: notEmptyValidator, Text: ""}
	entry2 := &Entry{Validator: notEmptyValidator, Text: ""}
	items := []*FormItem{
		{Text: "First", Widget: entry1},
		{Text: "Second", Widget: entry2},
	}

	form := &Form{Items: items, OnSubmit: func() {}, OnCancel: func() {}}
	w := test.NewWindow(form)
	defer w.Close()

	test.AssertImageMatches(t, "form/validation_entry_first_type_initial.png", w.Canvas().Capture())

	test.Type(entry1, "H")
	test.Type(entry2, "L")
	entry1.focused = false
	entry1.Refresh()
	w = test.NewWindow(form)

	test.AssertImageMatches(t, "form/validation_entry_first_type_valid.png", w.Canvas().Capture())

	entry1.SetText("")
	entry2.SetText("")
	w = test.NewWindow(form)

	test.AssertImageMatches(t, "form/validation_entry_first_type_invalid.png", w.Canvas().Capture())
}

func TestForm_DisableEnable(t *testing.T) {
	test.NewApp()
	defer test.NewApp()
	test.ApplyTheme(t, theme.LightTheme())

	form := &Form{
		Items: []*FormItem{
			{Text: "test1", Widget: NewEntry()},
		},
		OnSubmit: func() {}, OnCancel: func() {}}
	w := test.NewWindow(form)
	defer w.Close()

	if form.Disabled() {
		t.Error("form.Disabled() returned true when it should have been false")
	}

	test.AssertImageMatches(t, "form/disable_initial.png", w.Canvas().Capture())

	form.Disable()

	if !form.Disabled() {
		t.Error("form.Disabled() returned false when it should have been true")
	}

	test.AssertImageMatches(t, "form/disable_disabled.png", w.Canvas().Capture())

	form.Enable()

	if form.Disabled() {
		t.Error("form.Disabled() returned true when it should have been false")
	}

	test.AssertImageMatches(t, "form/disable_re_enabled.png", w.Canvas().Capture())
}

func TestForm_Disable_Validation(t *testing.T) {
	test.NewApp()
	defer test.NewApp()
	test.ApplyTheme(t, theme.LightTheme())

	entry := &Entry{Validator: validation.NewRegexp(`^\d{2}-\w{4}$`, "Input is not valid"), Text: "wrong"}

	form := &Form{Items: []*FormItem{{Text: "test", Widget: entry}}, OnSubmit: func() {}, OnCancel: func() {}}
	w := test.NewWindow(form)
	defer w.Close()

	test.AssertImageMatches(t, "form/disable_validation_initial.png", w.Canvas().Capture())

	form.Disable()

	test.AssertImageMatches(t, "form/disable_validation_disabled_invalid.png", w.Canvas().Capture())

	form.Enable()

	test.AssertImageMatches(t, "form/disable_validation_enabled_invalid.png", w.Canvas().Capture())

	entry.SetText("15-true")
	test.AssertImageMatches(t, "form/disable_validation_enabled_valid.png", w.Canvas().Capture())

	// ensure we don't re-enable the form when entering something valid
	entry.SetText("invalid")
	form.Disable()
	entry.SetText("15-true")

	test.AssertImageMatches(t, "form/disable_validation_disabled_valid.png", w.Canvas().Capture())
}

func TestForm_HintsRendered(t *testing.T) {
	test.NewApp()
	defer test.NewApp()
	test.ApplyTheme(t, theme.LightTheme())

	f := NewForm()

	fi1 := NewFormItem("Form Item 1", NewEntry())
	fi1.HintText = "HT1"
	f.AppendItem(fi1)

	fi2 := NewFormItem("Form Item 2", NewEntry())
	fi2.HintText = "HT2"

	f.AppendItem(fi2)

	fi3 := NewFormItem("Form Item 3", NewEntry())
	fi3.HintText = "HT3"

	f.AppendItem(fi3)

	w := test.NewWindow(f)
	defer w.Close()

	test.AssertImageMatches(t, "form/hints_rendered.png", w.Canvas().Capture())
}

func TestForm_Validate(t *testing.T) {
	entry1 := &Entry{Validator: validation.NewRegexp(`^\d{2}-\w{4}$`, "Input is not valid 1"), Text: "15-true"}
	entry2 := &Entry{Validator: validation.NewRegexp(`^\w{3}-\w{5}$`, "Input is not valid 2"), Text: "wrong"}

	form := &Form{
		Items: []*FormItem{
			{Text: "First", Widget: entry1},
			{Text: "Second", Widget: entry2},
		},
	}

	err := form.Validate()
	if assert.Error(t, err) {
		assert.Equal(t, "Input is not valid 2", err.Error())
	}

	entry1.SetText("incorrect")
	err = form.Validate()
	if assert.Error(t, err) {
		assert.Equal(t, "Input is not valid 1", err.Error())
	}

	entry1.SetText("15-true")
	err = form.Validate()
	if assert.Error(t, err) {
		assert.Equal(t, "Input is not valid 2", err.Error())
	}

	entry2.SetText("not-wrong")
	err = form.Validate()
	assert.NoError(t, err)

}

func TestForm_SetOnValidationChanged(t *testing.T) {
	entry1 := &Entry{Validator: validation.NewRegexp(`^\d{2}-\w{4}$`, "Input is not valid"), Text: "15-true"}

	form := &Form{
		Items: []*FormItem{
			{Text: "First", Widget: entry1},
		},
	}

	validationError := false

	form.SetOnValidationChanged(func(err error) {
		validationError = err != nil
	})

	form.CreateRenderer()

	entry1.SetText("incorrect")
	assert.Error(t, form.Validate())
	assert.True(t, validationError)

	entry1.SetText("15-true")
	assert.NoError(t, form.Validate())
	assert.False(t, validationError)

}

<<<<<<< HEAD
func TestForm_ExtendedEntry(t *testing.T) {
	extendedEntry := NewSelectEntry([]string{""})

	test.NewApp()
	defer test.NewApp()

	form := &Form{
		Items: []*FormItem{
			{Text: "Extended entry", Widget: extendedEntry},
		},
	}
	w := test.NewWindow(form)
	defer w.Close()

	test.AssertRendersToMarkup(t, "form/extended_entry.xml", w.Canvas())
=======
func TestForm_RefreshFromStructInit(t *testing.T) {
	form := &Form{
		Items: []*FormItem{
			{Text: "Entry", Widget: NewEntry()},
		},
	}

	assert.NotPanics(t, func() {
		form.Refresh()
	})
>>>>>>> 23a180ae
}<|MERGE_RESOLUTION|>--- conflicted
+++ resolved
@@ -417,7 +417,6 @@
 
 }
 
-<<<<<<< HEAD
 func TestForm_ExtendedEntry(t *testing.T) {
 	extendedEntry := NewSelectEntry([]string{""})
 
@@ -433,7 +432,8 @@
 	defer w.Close()
 
 	test.AssertRendersToMarkup(t, "form/extended_entry.xml", w.Canvas())
-=======
+}
+
 func TestForm_RefreshFromStructInit(t *testing.T) {
 	form := &Form{
 		Items: []*FormItem{
@@ -444,5 +444,5 @@
 	assert.NotPanics(t, func() {
 		form.Refresh()
 	})
->>>>>>> 23a180ae
+
 }