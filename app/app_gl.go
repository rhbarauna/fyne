--- conflicted
+++ resolved
@@ -1,8 +1,4 @@
-<<<<<<< HEAD
-// +build !ci,!android,!ios,!mobile
-=======
-// +build !ci,!nacl
->>>>>>> ce902dd0
+// +build !ci,!nacl,!android,!ios,!mobile
 
 package app
 
