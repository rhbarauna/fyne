package gl

import (
	"image/color"

	"fyne.io/fyne"
	"fyne.io/fyne/canvas"
	"fyne.io/fyne/internal/painter"
	"fyne.io/fyne/widget"
)

func rectInnerCoords(size fyne.Size, pos fyne.Position, fill canvas.ImageFill, aspect float32) (fyne.Size, fyne.Position) {
	if fill == canvas.ImageFillContain || fill == canvas.ImageFillOriginal {
		// change pos and size accordingly

		viewAspect := float32(size.Width) / float32(size.Height)

		newWidth, newHeight := size.Width, size.Height
		widthPad, heightPad := 0, 0
		if viewAspect > aspect {
			newWidth = int(float32(size.Height) * aspect)
			widthPad = (size.Width - newWidth) / 2
		} else if viewAspect < aspect {
			newHeight = int(float32(size.Width) / aspect)
			heightPad = (size.Height - newHeight) / 2
		}

		return fyne.NewSize(newWidth, newHeight), fyne.NewPos(pos.X+widthPad, pos.Y+heightPad)
	}

	return size, pos
}

// rectCoords calculates the openGL coordinate space of a rectangle
func (p *glPainter) rectCoords(size fyne.Size, pos fyne.Position, frame fyne.Size,
	fill canvas.ImageFill, aspect float32, pad int) Buffer {
	size, pos = rectInnerCoords(size, pos, fill, aspect)

	xPos := float32(pos.X-pad) / float32(frame.Width)
	x1 := -1 + xPos*2
	x2Pos := float32(pos.X+size.Width+pad) / float32(frame.Width)
	x2 := -1 + x2Pos*2

	yPos := float32(pos.Y-pad) / float32(frame.Height)
	y1 := 1 - yPos*2
	y2Pos := float32(pos.Y+size.Height+pad) / float32(frame.Height)
	y2 := 1 - y2Pos*2

	points := []float32{
		// coord x, y, z texture x, y
		x1, y2, 0, 0.0, 1.0, // top left
		x1, y1, 0, 0.0, 0.0, // bottom left
		x2, y2, 0, 1.0, 1.0, // top right
		x2, y1, 0, 1.0, 0.0, // bottom right
	}

	return p.glCreateBuffer(points)
}

func (p *glPainter) freeCoords(vbo Buffer) {
	p.glFreeBuffer(vbo)
}

func (p *glPainter) drawWidget(wid fyne.Widget, pos fyne.Position, frame fyne.Size) {
	if widget.Renderer(wid).BackgroundColor() == color.Transparent {
		return
	}

	vbo := p.rectCoords(wid.Size(), pos, frame, canvas.ImageFillStretch, 0.0, 0)
	texture := getTexture(wid, p.newGlRectTexture)

	p.glDrawTexture(texture, 1.0)
	p.freeCoords(vbo)
}

func (p *glPainter) drawCircle(circle *canvas.Circle, pos fyne.Position, frame fyne.Size) {
	vbo := p.rectCoords(circle.Size(), pos, frame, canvas.ImageFillStretch, 0.0, vectorPad)
	texture := getTexture(circle, p.newGlCircleTexture)

	p.glDrawTexture(texture, 1.0)
	p.freeCoords(vbo)
}

func (p *glPainter) drawLine(line *canvas.Line, pos fyne.Position, frame fyne.Size) {
	vbo := p.rectCoords(line.Size(), pos, frame, canvas.ImageFillStretch, 0.0, vectorPad)
	texture := getTexture(line, p.newGlLineTexture)

	p.glDrawTexture(texture, 1.0)
	p.freeCoords(vbo)
}

func (p *glPainter) drawImage(img *canvas.Image, pos fyne.Position, frame fyne.Size) {
	texture := getTexture(img, p.newGlImageTexture)
	if texture == NoTexture {
		return
	}

<<<<<<< HEAD
	aspect := aspects[img.Resource]
	if aspect == 0 {
		aspect = aspects[img]
	}
	vbo := p.rectCoords(img.Size(), pos, frame, img.FillMode, aspect, 0)
	p.glDrawTexture(texture, float32(img.Alpha()))
	p.freeCoords(vbo)
=======
	aspect := painter.GetAspect(img)
	points, vao, vbo := p.rectCoords(img.Size(), pos, frame, img.FillMode, aspect, 0)
	p.glDrawTexture(texture, points, float32(img.Alpha()))
	p.freeCoords(vao, vbo)
>>>>>>> ce902dd0
}

func (p *glPainter) drawRaster(img *canvas.Raster, pos fyne.Position, frame fyne.Size) {
	texture := getTexture(img, p.newGlRasterTexture)
	if texture == NoTexture {
		return
	}

	vbo := p.rectCoords(img.Size(), pos, frame, canvas.ImageFillStretch, 0.0, 0)
	p.glDrawTexture(texture, float32(img.Alpha()))
	p.freeCoords(vbo)
}

func (p *glPainter) drawGradient(o fyne.CanvasObject, texCreator func(fyne.CanvasObject) Texture, pos fyne.Position, frame fyne.Size) {
	texture := getTexture(o, texCreator)
	if texture == NoTexture {
		return
	}

	vbo := p.rectCoords(o.Size(), pos, frame, canvas.ImageFillStretch, 0.0, 0)
	p.glDrawTexture(texture, 1.0)
	p.freeCoords(vbo)
}

func (p *glPainter) drawRectangle(rect *canvas.Rectangle, pos fyne.Position, frame fyne.Size) {
	vbo := p.rectCoords(rect.Size(), pos, frame, canvas.ImageFillStretch, 0.0, 0)
	texture := getTexture(rect, p.newGlRectTexture)

	p.glDrawTexture(texture, 1.0)
	p.freeCoords(vbo)
}

func (p *glPainter) drawText(text *canvas.Text, pos fyne.Position, frame fyne.Size) {
	if text.Text == "" {
		return
	}

	size := text.MinSize()
	containerSize := text.Size()
	switch text.Alignment {
	case fyne.TextAlignTrailing:
		pos = fyne.NewPos(pos.X+containerSize.Width-size.Width, pos.Y)
	case fyne.TextAlignCenter:
		pos = fyne.NewPos(pos.X+(containerSize.Width-size.Width)/2, pos.Y)
	}

	if text.Size().Height > text.MinSize().Height {
		pos = fyne.NewPos(pos.X, pos.Y+(text.Size().Height-text.MinSize().Height)/2)
	}

	vbo := p.rectCoords(size, pos, frame, canvas.ImageFillStretch, 0.0, 0)
	texture := getTexture(text, p.newGlTextTexture)

	p.glDrawTexture(texture, 1.0)
	p.freeCoords(vbo)
}

func (p *glPainter) drawObject(o fyne.CanvasObject, pos fyne.Position, frame fyne.Size) {
	if !o.Visible() {
		return
	}
	switch obj := o.(type) {
	case *canvas.Circle:
		p.drawCircle(obj, pos, frame)
	case *canvas.Line:
		p.drawLine(obj, pos, frame)
	case *canvas.Image:
		p.drawImage(obj, pos, frame)
	case *canvas.Raster:
		p.drawRaster(obj, pos, frame)
	case *canvas.Rectangle:
		p.drawRectangle(obj, pos, frame)
	case *canvas.Text:
		p.drawText(obj, pos, frame)
	case *canvas.LinearGradient:
		p.drawGradient(obj, p.newGlLinearGradientTexture, pos, frame)
	case *canvas.RadialGradient:
		p.drawGradient(obj, p.newGlRadialGradientTexture, pos, frame)
	case fyne.Widget:
		p.drawWidget(obj, pos, frame)
	}
}<|MERGE_RESOLUTION|>--- conflicted
+++ resolved
@@ -95,20 +95,10 @@
 		return
 	}
 
-<<<<<<< HEAD
-	aspect := aspects[img.Resource]
-	if aspect == 0 {
-		aspect = aspects[img]
-	}
+	aspect := painter.GetAspect(img)
 	vbo := p.rectCoords(img.Size(), pos, frame, img.FillMode, aspect, 0)
 	p.glDrawTexture(texture, float32(img.Alpha()))
 	p.freeCoords(vbo)
-=======
-	aspect := painter.GetAspect(img)
-	points, vao, vbo := p.rectCoords(img.Size(), pos, frame, img.FillMode, aspect, 0)
-	p.glDrawTexture(texture, points, float32(img.Alpha()))
-	p.freeCoords(vao, vbo)
->>>>>>> ce902dd0
 }
 
 func (p *glPainter) drawRaster(img *canvas.Raster, pos fyne.Position, frame fyne.Size) {
