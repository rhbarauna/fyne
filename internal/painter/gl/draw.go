package gl

import (
<<<<<<< HEAD
=======
	"image/color"
	"math"

>>>>>>> dbf02792
	"fyne.io/fyne"
	"fyne.io/fyne/canvas"
	"fyne.io/fyne/internal/painter"
)

func (p *glPainter) drawTextureWithDetails(o fyne.CanvasObject, creator func(canvasObject fyne.CanvasObject) Texture,
	pos fyne.Position, size, frame fyne.Size, fill canvas.ImageFill, alpha float32, pad float32) {

	texture := getTexture(o, creator)
	if texture == NoTexture {
		return
	}

	aspect := float32(0)
	if img, ok := o.(*canvas.Image); ok {
		aspect = painter.GetAspect(img)
		if aspect == 0 {
			aspect = 1 // fallback, should not occur - normally an image load error
		}
	}
	points := p.rectCoords(size, pos, frame, fill, aspect, pad)
	vbo := p.glCreateBuffer(points)

	p.glDrawTexture(texture, alpha)
	p.glFreeBuffer(vbo)
}

func (p *glPainter) drawCircle(circle *canvas.Circle, pos fyne.Position, frame fyne.Size) {
	p.drawTextureWithDetails(circle, p.newGlCircleTexture, pos, circle.Size(), frame, canvas.ImageFillStretch,
		1.0, painter.VectorPad(circle))
}

func (p *glPainter) drawLine(line *canvas.Line, pos fyne.Position, frame fyne.Size) {
	p.drawTextureWithDetails(line, p.newGlLineTexture, pos, line.Size(), frame, canvas.ImageFillStretch,
		1.0, painter.VectorPad(line))
}

func (p *glPainter) drawImage(img *canvas.Image, pos fyne.Position, frame fyne.Size) {
	p.drawTextureWithDetails(img, p.newGlImageTexture, pos, img.Size(), frame, img.FillMode, float32(img.Alpha()), 0)
}

func (p *glPainter) drawRaster(img *canvas.Raster, pos fyne.Position, frame fyne.Size) {
	p.drawTextureWithDetails(img, p.newGlRasterTexture, pos, img.Size(), frame, canvas.ImageFillStretch, float32(img.Alpha()), 0)
}

func (p *glPainter) drawGradient(o fyne.CanvasObject, texCreator func(fyne.CanvasObject) Texture, pos fyne.Position, frame fyne.Size) {
	p.drawTextureWithDetails(o, texCreator, pos, o.Size(), frame, canvas.ImageFillStretch, 1.0, 0)
}

func (p *glPainter) drawRectangle(rect *canvas.Rectangle, pos fyne.Position, frame fyne.Size) {
	p.drawTextureWithDetails(rect, p.newGlRectTexture, pos, rect.Size(), frame, canvas.ImageFillStretch,
		1.0, painter.VectorPad(rect))
}

func (p *glPainter) drawText(text *canvas.Text, pos fyne.Position, frame fyne.Size) {
	if text.Text == "" {
		return
	}

	size := text.MinSize()
	containerSize := text.Size()
	switch text.Alignment {
	case fyne.TextAlignTrailing:
		pos = fyne.NewPos(pos.X+containerSize.Width-size.Width, pos.Y)
	case fyne.TextAlignCenter:
		pos = fyne.NewPos(pos.X+(containerSize.Width-size.Width)/2, pos.Y)
	}

	if text.Size().Height > text.MinSize().Height {
		pos = fyne.NewPos(pos.X, pos.Y+(text.Size().Height-text.MinSize().Height)/2)
	}

	p.drawTextureWithDetails(text, p.newGlTextTexture, pos, size, frame, canvas.ImageFillStretch, 1.0, 0)
}

func (p *glPainter) drawObject(o fyne.CanvasObject, pos fyne.Position, frame fyne.Size) {
	if !o.Visible() {
		return
	}
	switch obj := o.(type) {
	case *canvas.Circle:
		p.drawCircle(obj, pos, frame)
	case *canvas.Line:
		p.drawLine(obj, pos, frame)
	case *canvas.Image:
		p.drawImage(obj, pos, frame)
	case *canvas.Raster:
		p.drawRaster(obj, pos, frame)
	case *canvas.Rectangle:
		p.drawRectangle(obj, pos, frame)
	case *canvas.Text:
		p.drawText(obj, pos, frame)
	case *canvas.LinearGradient:
		p.drawGradient(obj, p.newGlLinearGradientTexture, pos, frame)
	case *canvas.RadialGradient:
		p.drawGradient(obj, p.newGlRadialGradientTexture, pos, frame)
	}
}

// rectCoords calculates the openGL coordinate space of a rectangle
func (p *glPainter) rectCoords(size fyne.Size, pos fyne.Position, frame fyne.Size,
	fill canvas.ImageFill, aspect float32, pad float32) []float32 {
	size, pos = rectInnerCoords(size, pos, fill, aspect)
	size, pos = roundToPixelCoords(size, pos, p.pixScale)

	xPos := (pos.X - pad) / frame.Width
	x1 := -1 + xPos*2
	x2Pos := (pos.X + size.Width + pad) / frame.Width
	x2 := -1 + x2Pos*2

	yPos := (pos.Y - pad) / frame.Height
	y1 := 1 - yPos*2
	y2Pos := (pos.Y + size.Height + pad) / frame.Height
	y2 := 1 - y2Pos*2

	return []float32{
		// coord x, y, z texture x, y
		x1, y2, 0, 0.0, 1.0, // top left
		x1, y1, 0, 0.0, 0.0, // bottom left
		x2, y2, 0, 1.0, 1.0, // top right
		x2, y1, 0, 1.0, 0.0, // bottom right
	}
}

func rectInnerCoords(size fyne.Size, pos fyne.Position, fill canvas.ImageFill, aspect float32) (fyne.Size, fyne.Position) {
	if fill == canvas.ImageFillContain || fill == canvas.ImageFillOriginal {
		// change pos and size accordingly

		viewAspect := size.Width / size.Height

		newWidth, newHeight := size.Width, size.Height
		widthPad, heightPad := float32(0), float32(0)
		if viewAspect > aspect {
			newWidth = size.Height * aspect
			widthPad = (size.Width - newWidth) / 2
		} else if viewAspect < aspect {
			newHeight = size.Width / aspect
			heightPad = (size.Height - newHeight) / 2
		}

		return fyne.NewSize(newWidth, newHeight), fyne.NewPos(pos.X+widthPad, pos.Y+heightPad)
	}

	return size, pos
}

func roundToPixel(v float32, pixScale float32) float32 {
	if pixScale == 1.0 {
		return float32(math.Round(float64(v)))
	}

	return float32(math.Round(float64(v*pixScale))) / pixScale
}

func roundToPixelCoords(size fyne.Size, pos fyne.Position, pixScale float32) (fyne.Size, fyne.Position) {
	size.Width = roundToPixel(size.Width, pixScale)
	size.Height = roundToPixel(size.Height, pixScale)
	pos.X = roundToPixel(pos.X, pixScale)
	pos.Y = roundToPixel(pos.Y, pixScale)

	return size, pos
}<|MERGE_RESOLUTION|>--- conflicted
+++ resolved
@@ -1,12 +1,8 @@
 package gl
 
 import (
-<<<<<<< HEAD
-=======
-	"image/color"
 	"math"
 
->>>>>>> dbf02792
 	"fyne.io/fyne"
 	"fyne.io/fyne/canvas"
 	"fyne.io/fyne/internal/painter"
