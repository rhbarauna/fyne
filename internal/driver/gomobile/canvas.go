--- conflicted
+++ resolved
@@ -51,7 +51,6 @@
 	touchLastTapped fyne.CanvasObject
 }
 
-<<<<<<< HEAD
 // NewCanvas creates a new gomobile mobileCanvas. This is a mobileCanvas that will render on a mobile device using OpenGL.
 func NewCanvas() fyne.Canvas {
 	ret := &mobileCanvas{padded: true}
@@ -62,13 +61,58 @@
 	ret.lastTapDown = make(map[int]time.Time)
 	ret.minSizeCache = make(map[fyne.CanvasObject]fyne.Size)
 	ret.overlays = &internal.OverlayStack{Canvas: ret}
-=======
-const (
-	doubleClickDelay = 500 // ms (maximum interval between clicks for double click detection)
-)
+
+	ret.setupThemeListener()
+
+	return ret
+}
+
+func (c *mobileCanvas) AddShortcut(shortcut fyne.Shortcut, handler func(shortcut fyne.Shortcut)) {
+	c.shortcut.AddShortcut(shortcut, handler)
+}
+
+func (c *mobileCanvas) Capture() image.Image {
+	return c.painter.Capture(c)
+}
 
 func (c *mobileCanvas) Content() fyne.CanvasObject {
 	return c.content
+}
+
+func (c *mobileCanvas) Focus(obj fyne.Focusable) {
+	if c.focused == obj || obj == nil {
+		return
+	}
+
+	if dis, ok := obj.(fyne.Disableable); ok && dis.Disabled() {
+		c.Unfocus()
+		return
+	}
+
+	if c.focused != nil {
+		c.focused.FocusLost()
+	}
+
+	c.focused = obj
+	obj.FocusGained()
+
+	if keyb, ok := obj.(mobile.Keyboardable); ok {
+		showVirtualKeyboard(keyb.Keyboard())
+	} else {
+		hideVirtualKeyboard()
+	}
+}
+
+func (c *mobileCanvas) FocusNext() {
+	// not yet implemented, see #1625
+}
+
+func (c *mobileCanvas) FocusPrevious() {
+	// not yet implemented, see #1625
+}
+
+func (c *mobileCanvas) Focused() fyne.Focusable {
+	return c.focused
 }
 
 func (c *mobileCanvas) InteractiveArea() (fyne.Position, fyne.Size) {
@@ -83,22 +127,22 @@
 		fyne.NewSize(float32(dev.safeWidth)/scale, float32(dev.safeHeight)/scale)
 }
 
-func (c *mobileCanvas) SetContent(content fyne.CanvasObject) {
-	c.content = content
-
-	c.sizeContent(c.Size()) // fixed window size for mobile, cannot stretch to new content
-}
->>>>>>> d00d8a27
-
-	ret.setupThemeListener()
-
-<<<<<<< HEAD
-	return ret
-}
-
-func (c *mobileCanvas) AddShortcut(shortcut fyne.Shortcut, handler func(shortcut fyne.Shortcut)) {
-	c.shortcut.AddShortcut(shortcut, handler)
-=======
+func (c *mobileCanvas) OnTypedKey() func(*fyne.KeyEvent) {
+	return c.onTypedKey
+}
+
+func (c *mobileCanvas) OnTypedRune() func(rune) {
+	return c.onTypedRune
+}
+
+func (c *mobileCanvas) Overlays() fyne.OverlayStack {
+	return c.overlays
+}
+
+func (c *mobileCanvas) PixelCoordinateForPosition(pos fyne.Position) (int, int) {
+	return int(float32(pos.X) * c.scale), int(float32(pos.Y) * c.scale)
+}
+
 func (c *mobileCanvas) Refresh(obj fyne.CanvasObject) {
 	select {
 	case c.refreshQueue <- obj:
@@ -106,98 +150,6 @@
 	default:
 		// queue is full, ignore
 	}
->>>>>>> d00d8a27
-}
-
-func (c *mobileCanvas) Capture() image.Image {
-	return c.painter.Capture(c)
-}
-
-func (c *mobileCanvas) Content() fyne.CanvasObject {
-	return c.content
-}
-
-func (c *mobileCanvas) Focus(obj fyne.Focusable) {
-	if c.focused == obj || obj == nil {
-		return
-	}
-
-	if dis, ok := obj.(fyne.Disableable); ok && dis.Disabled() {
-		c.Unfocus()
-		return
-	}
-
-	if c.focused != nil {
-		c.focused.FocusLost()
-	}
-
-	c.focused = obj
-	obj.FocusGained()
-
-	if keyb, ok := obj.(mobile.Keyboardable); ok {
-		showVirtualKeyboard(keyb.Keyboard())
-	} else {
-		hideVirtualKeyboard()
-	}
-}
-
-func (c *mobileCanvas) FocusNext() {
-	// not yet implemented, see #1625
-}
-
-func (c *mobileCanvas) FocusPrevious() {
-	// not yet implemented, see #1625
-}
-
-func (c *mobileCanvas) Focused() fyne.Focusable {
-	return c.focused
-}
-
-func (c *mobileCanvas) InteractiveArea() (fyne.Position, fyne.Size) {
-	scale := fyne.CurrentDevice().SystemScaleForWindow(nil) // we don't need a window parameter on mobile
-
-	dev, ok := fyne.CurrentDevice().(*device)
-	if !ok || dev.safeWidth == 0 || dev.safeHeight == 0 {
-		return fyne.NewPos(0, 0), c.Size() // running in test mode
-	}
-
-<<<<<<< HEAD
-	return fyne.NewPos(float32(dev.safeLeft)/scale, float32(dev.safeTop)/scale),
-		fyne.NewSize(float32(dev.safeWidth)/scale, float32(dev.safeHeight)/scale)
-}
-
-func (c *mobileCanvas) OnTypedKey() func(*fyne.KeyEvent) {
-	return c.onTypedKey
-=======
-func (c *mobileCanvas) PixelCoordinateForPosition(pos fyne.Position) (int, int) {
-	return int(float32(pos.X) * c.scale), int(float32(pos.Y) * c.scale)
->>>>>>> d00d8a27
-}
-
-func (c *mobileCanvas) OnTypedRune() func(rune) {
-	return c.onTypedRune
-}
-
-// Deprecated: Use Overlays() instead.
-func (c *mobileCanvas) Overlay() fyne.CanvasObject {
-	return c.overlays.Top()
-}
-
-func (c *mobileCanvas) Overlays() fyne.OverlayStack {
-	return c.overlays
-}
-
-func (c *mobileCanvas) PixelCoordinateForPosition(pos fyne.Position) (int, int) {
-	return int(float32(pos.X) * c.scale), int(float32(pos.Y) * c.scale)
-}
-
-func (c *mobileCanvas) Refresh(obj fyne.CanvasObject) {
-	select {
-	case c.refreshQueue <- obj:
-		// all good
-	default:
-		// queue is full, ignore
-	}
 }
 
 func (c *mobileCanvas) RemoveShortcut(shortcut fyne.Shortcut) {
@@ -211,7 +163,7 @@
 func (c *mobileCanvas) SetContent(content fyne.CanvasObject) {
 	c.content = content
 
-	c.sizeContent(c.Size().Max(content.MinSize()))
+	c.sizeContent(c.Size()) // fixed window size for mobile, cannot stretch to new content
 }
 
 func (c *mobileCanvas) SetOnTypedKey(typed func(*fyne.KeyEvent)) {
@@ -220,19 +172,6 @@
 
 func (c *mobileCanvas) SetOnTypedRune(typed func(rune)) {
 	c.onTypedRune = typed
-}
-
-// Deprecated: Use Overlays() instead.
-func (c *mobileCanvas) SetOverlay(overlay fyne.CanvasObject) {
-	if len(c.overlays.List()) > 0 {
-		c.overlays.Remove(c.overlays.List()[0])
-	}
-	c.overlays.Add(overlay)
-}
-
-// Deprecated: Settings are now calculated solely on the user configuration and system setup.
-func (c *mobileCanvas) SetScale(_ float32) {
-	c.scale = fyne.CurrentDevice().SystemScaleForWindow(nil) // we don't need a window parameter on mobile
 }
 
 func (c *mobileCanvas) Size() fyne.Size {
