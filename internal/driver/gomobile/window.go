package gomobile

import (
	"fyne.io/fyne/v2"
	"fyne.io/fyne/v2/container"
	"fyne.io/fyne/v2/internal/cache"
	"fyne.io/fyne/v2/internal/driver/common"
	"fyne.io/fyne/v2/layout"
	"fyne.io/fyne/v2/theme"
	"fyne.io/fyne/v2/widget"
)

type window struct {
	common.Window

	title              string
	visible            bool
	onClosed           func()
	onCloseIntercepted func()
	isChild            bool

	clipboard fyne.Clipboard
	canvas    *mobileCanvas
	icon      fyne.Resource
	menu      *fyne.MainMenu
}

func (w *window) Title() string {
	return w.title
}

func (w *window) SetTitle(title string) {
	w.title = title
}

func (w *window) FullScreen() bool {
	return true
}

func (w *window) SetFullScreen(bool) {
	// no-op
}

func (w *window) Resize(size fyne.Size) {
	w.Canvas().(*mobileCanvas).Resize(size)
}

func (w *window) RequestFocus() {
	// no-op - we cannot change which window is focused
}

func (w *window) FixedSize() bool {
	return true
}

func (w *window) SetFixedSize(bool) {
	// no-op - all windows are fixed size
}

func (w *window) CenterOnScreen() {
	// no-op
}

func (w *window) Padded() bool {
	return w.canvas.padded
}

func (w *window) SetPadded(padded bool) {
	w.canvas.padded = padded
}

func (w *window) Icon() fyne.Resource {
	if w.icon == nil {
		return fyne.CurrentApp().Icon()
	}

	return w.icon
}

func (w *window) SetIcon(icon fyne.Resource) {
	w.icon = icon
}

func (w *window) SetMaster() {
	// no-op on mobile
}

func (w *window) MainMenu() *fyne.MainMenu {
	return w.menu
}

func (w *window) SetMainMenu(menu *fyne.MainMenu) {
	w.menu = menu
}

func (w *window) SetOnClosed(callback func()) {
	w.onClosed = callback
}

func (w *window) SetCloseIntercept(callback func()) {
	w.onCloseIntercepted = callback
}

func (w *window) Show() {
	menu := fyne.CurrentApp().Driver().(*mobileDriver).findMenu(w)
	menuButton := w.newMenuButton(menu)
	if menu == nil {
		menuButton.Hide()
	}

	if w.isChild {
		exit := widget.NewButtonWithIcon("", theme.CancelIcon(), func() {
			w.tryClose()
		})
		title := widget.NewLabel(w.title)
		title.Alignment = fyne.TextAlignCenter
		w.canvas.setWindowHead(container.NewHBox(menuButton,
			layout.NewSpacer(), title, layout.NewSpacer(), exit))
		w.canvas.Resize(w.canvas.size)
	} else {
		w.canvas.setWindowHead(container.NewHBox(menuButton))
	}
	w.visible = true

	if w.Content() != nil {
		w.Content().Refresh()
		w.Content().Show()
	}
}

func (w *window) Hide() {
	w.visible = false

	if w.Content() != nil {
		w.Content().Hide()
	}
}

func (w *window) tryClose() {
	if w.onCloseIntercepted != nil {
		w.QueueEvent(w.onCloseIntercepted)
		return
	}

	w.Close()
}

func (w *window) Close() {
	d := fyne.CurrentApp().Driver().(*mobileDriver)
	pos := -1
	for i, win := range d.windows {
		if win == w {
			pos = i
		}
	}
	if pos != -1 {
		d.windows = append(d.windows[:pos], d.windows[pos+1:]...)
	}

<<<<<<< HEAD
	// TODO free textures synchronously with the
	// draw thread

	w.canvas.walkTree(nil, func(obj, _ fyne.CanvasObject) {
		switch co := obj.(type) {
		case fyne.Widget:
			cache.DestroyRenderer(co)
		}
	})

	// TODO clean canvases cache and out of scope
	// renderers
=======
	w.canvas.WalkTrees(nil, func(node *common.RenderCacheNode) {
		if wid, ok := node.Obj().(fyne.Widget); ok {
			cache.DestroyRenderer(wid)
		}
	})

	// Call this in a go routine, because this function could be called
	// inside a button which callback would be queued in this event queue
	// and it will lead to a deadlock if this is performed in the same go
	// routine.
	go w.DestroyEventQueue()
>>>>>>> bee2235b

	if w.onClosed != nil {
		w.onClosed()
	}
}

func (w *window) ShowAndRun() {
	w.Show()
	fyne.CurrentApp().Driver().Run()
}

func (w *window) Content() fyne.CanvasObject {
	return w.canvas.Content()
}

func (w *window) SetContent(content fyne.CanvasObject) {
	w.canvas.SetContent(content)
}

func (w *window) Canvas() fyne.Canvas {
	return w.canvas
}

func (w *window) Clipboard() fyne.Clipboard {
	if w.clipboard == nil {
		w.clipboard = &mobileClipboard{}
	}
	return w.clipboard
}

func (w *window) RunWithContext(f func()) {
	//	ctx, _ = e.DrawContext.(gl.Context)

	f()
}

func (w *window) RescaleContext() {
	// TODO
}

func (w *window) Context() interface{} {
	return fyne.CurrentApp().Driver().(*mobileDriver).glctx
}<|MERGE_RESOLUTION|>--- conflicted
+++ resolved
@@ -157,32 +157,23 @@
 		d.windows = append(d.windows[:pos], d.windows[pos+1:]...)
 	}
 
-<<<<<<< HEAD
 	// TODO free textures synchronously with the
 	// draw thread
 
-	w.canvas.walkTree(nil, func(obj, _ fyne.CanvasObject) {
-		switch co := obj.(type) {
-		case fyne.Widget:
-			cache.DestroyRenderer(co)
-		}
-	})
-
-	// TODO clean canvases cache and out of scope
-	// renderers
-=======
 	w.canvas.WalkTrees(nil, func(node *common.RenderCacheNode) {
 		if wid, ok := node.Obj().(fyne.Widget); ok {
 			cache.DestroyRenderer(wid)
 		}
 	})
 
+	// TODO clean canvases cache and out of scope
+	// renderers
+
 	// Call this in a go routine, because this function could be called
 	// inside a button which callback would be queued in this event queue
 	// and it will lead to a deadlock if this is performed in the same go
 	// routine.
 	go w.DestroyEventQueue()
->>>>>>> bee2235b
 
 	if w.onClosed != nil {
 		w.onClosed()
