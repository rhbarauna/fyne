--- conflicted
+++ resolved
@@ -438,26 +438,19 @@
 		w.viewLock.Unlock()
 		w.viewport.SetShouldClose(true)
 		cache.RangeTexturesFor(w.canvas, func(obj fyne.CanvasObject) {
-			w.canvas.painter.Free(obj)
+			w.canvas.Painter().Free(obj)
 		})
 	})
 
-<<<<<<< HEAD
 	// destroy current renderers
-	w.canvas.walkTrees(nil, func(node *renderCacheNode) {
-		switch co := node.obj.(type) {
-		case fyne.Widget:
-			cache.DestroyRenderer(co)
-=======
 	w.canvas.WalkTrees(nil, func(node *common.RenderCacheNode) {
 		if wid, ok := node.Obj().(fyne.Widget); ok {
 			cache.DestroyRenderer(wid)
->>>>>>> bee2235b
 		}
 	})
 
 	// remove all canvas objects from the cache
-	w.queueEvent(func() {
+	w.QueueEvent(func() {
 		cache.ForceCleanFor(w.canvas)
 	})
 
