// Package glfw provides a full Fyne desktop driver that uses the system OpenGL libraries.
// This supports Windows, Mac OS X and Linux using the gl and glfw packages from go-gl.
package glfw

import (
	"bytes"
	"image"
	"os"
	"os/signal"
	"runtime"
	"sync"
	"syscall"

	"github.com/fyne-io/image/ico"

	"fyne.io/fyne/v2"
	"fyne.io/fyne/v2/internal/animation"
	intapp "fyne.io/fyne/v2/internal/app"
	"fyne.io/fyne/v2/internal/driver"
	"fyne.io/fyne/v2/internal/driver/common"
	"fyne.io/fyne/v2/internal/painter"
	intRepo "fyne.io/fyne/v2/internal/repository"
	"fyne.io/fyne/v2/storage/repository"
)

// mainGoroutineID stores the main goroutine ID.
// This ID must be initialized in main.init because
// a main goroutine may not equal to 1 due to the
// influence of a garbage collector.
var mainGoroutineID uint64

var (
	curWindow *window
	isWayland = false
)

// Declare conformity with Driver
var _ fyne.Driver = (*gLDriver)(nil)

var drawOnMainThread bool // A workaround on Apple M1, just use 1 thread until fixed upstream

type gLDriver struct {
	windowLock sync.RWMutex
	windows    []fyne.Window
	device     *glDevice
	done       chan interface{}
	drawDone   chan interface{}

	animation *animation.Runner

<<<<<<< HEAD
	currentKeyModifiers fyne.KeyModifier // desktop driver only

	drawOnMainThread    bool       // A workaround on Apple M1, just use 1 thread until fixed upstream
=======
>>>>>>> 0f829bcd
	trayStart, trayStop func()     // shut down the system tray, if used
	systrayMenu         *fyne.Menu // cache the menu set so we know when to refresh
}

func toOSIcon(icon []byte) ([]byte, error) {
	if runtime.GOOS != "windows" {
		return icon, nil
	}

	img, _, err := image.Decode(bytes.NewReader(icon))
	if err != nil {
		return nil, err
	}

	buf := &bytes.Buffer{}
	err = ico.Encode(buf, img)
	if err != nil {
		return nil, err
	}
	return buf.Bytes(), nil
}

func (d *gLDriver) RenderedTextSize(text string, textSize float32, style fyne.TextStyle) (size fyne.Size, baseline float32) {
	return painter.RenderedTextSize(text, textSize, style)
}

func (d *gLDriver) CanvasForObject(obj fyne.CanvasObject) fyne.Canvas {
	return common.CanvasForObject(obj)
}

func (d *gLDriver) AbsolutePositionForObject(co fyne.CanvasObject) fyne.Position {
	c := d.CanvasForObject(co)
	if c == nil {
		return fyne.NewPos(0, 0)
	}

	glc := c.(*glCanvas)
	return driver.AbsolutePositionForObject(co, glc.ObjectTrees())
}

func (d *gLDriver) Device() fyne.Device {
	if d.device == nil {
		d.device = &glDevice{}
	}

	return d.device
}

func (d *gLDriver) Quit() {
	if curWindow != nil {
		curWindow = nil
		if d.trayStop != nil {
			d.trayStop()
		}
		fyne.CurrentApp().Lifecycle().(*intapp.Lifecycle).TriggerExitedForeground()
	}
	defer func() {
		recover() // we could be called twice - no safe way to check if d.done is closed
	}()
	close(d.done)
}

func (d *gLDriver) addWindow(w *window) {
	d.windowLock.Lock()
	defer d.windowLock.Unlock()
	d.windows = append(d.windows, w)
}

// a trivial implementation of "focus previous" - return to the most recently opened, or master if set.
// This may not do the right thing if your app has 3 or more windows open, but it was agreed this was not much
// of an issue, and the added complexity to track focus was not needed at this time.
func (d *gLDriver) focusPreviousWindow() {
	d.windowLock.RLock()
	wins := d.windows
	d.windowLock.RUnlock()

	var chosen fyne.Window
	for _, w := range wins {
		if !w.(*window).visible {
			continue
		}
		chosen = w
		if w.(*window).master {
			break
		}
	}

	if chosen == nil || chosen.(*window).view() == nil {
		return
	}
	chosen.RequestFocus()
}

func (d *gLDriver) windowList() []fyne.Window {
	d.windowLock.RLock()
	defer d.windowLock.RUnlock()
	return d.windows
}

func (d *gLDriver) initFailed(msg string, err error) {
	logError(msg, err)

	run.Lock()
	if !run.flag {
		run.Unlock()
		d.Quit()
	} else {
		run.Unlock()
		os.Exit(1)
	}
}

func (d *gLDriver) Run() {
	if goroutineID() != mainGoroutineID {
		panic("Run() or ShowAndRun() must be called from main goroutine")
	}

	go catchTerm(d)
	d.runGL()
}

// NewGLDriver sets up a new Driver instance implemented using the GLFW Go library and OpenGL bindings.
func NewGLDriver() fyne.Driver {
	d := new(gLDriver)
	d.done = make(chan interface{})
	d.drawDone = make(chan interface{})
	d.animation = &animation.Runner{}

	repository.Register("file", intRepo.NewFileRepository())

	return d
}

func catchTerm(d *gLDriver) {
	terminateSignals := make(chan os.Signal, 1)
	signal.Notify(terminateSignals, syscall.SIGINT, syscall.SIGTERM)

	for range terminateSignals {
		d.Quit()
		break
	}
}<|MERGE_RESOLUTION|>--- conflicted
+++ resolved
@@ -48,12 +48,8 @@
 
 	animation *animation.Runner
 
-<<<<<<< HEAD
 	currentKeyModifiers fyne.KeyModifier // desktop driver only
 
-	drawOnMainThread    bool       // A workaround on Apple M1, just use 1 thread until fixed upstream
-=======
->>>>>>> 0f829bcd
 	trayStart, trayStop func()     // shut down the system tray, if used
 	systrayMenu         *fyne.Menu // cache the menu set so we know when to refresh
 }
