--- conflicted
+++ resolved
@@ -89,11 +89,7 @@
 
 	targetOS, targetArchs, err := parseBuildTarget(buildTarget)
 	if err != nil {
-<<<<<<< HEAD
 		return nil, fmt.Errorf(`invalid -os=%q: %v`, buildTarget, err)
-=======
-		return nil, fmt.Errorf(`invalid -target=%q: %v`, buildTarget, err)
->>>>>>> 1516337d
 	}
 
 	var buildPath string
@@ -109,22 +105,12 @@
 	pkgs, err := packages.Load(packagesConfig(targetOS), buildPath)
 	if err != nil {
 		return nil, err
-<<<<<<< HEAD
-=======
 	}
 	// len(pkgs) can be more than 1 e.g., when the specified path includes `...`.
 	if len(pkgs) != 1 {
 		cmd.usage()
 		os.Exit(1)
->>>>>>> 1516337d
-	}
-	// len(pkgs) can be more than 1 e.g., when the specified path includes `...`.
-	if len(pkgs) != 1 {
-		cmd.usage()
-		os.Exit(1)
-	}
-
-	pkg := pkgs[0]
+	}
 
 	pkg := pkgs[0]
 
@@ -152,19 +138,11 @@
 		}
 	case "darwin":
 		if !xcodeAvailable() {
-<<<<<<< HEAD
 			return nil, fmt.Errorf("-os=ios requires XCode")
 		}
 		if buildRelease {
 			targetArchs = []string{"arm", "arm64"}
 		}
-=======
-			return nil, fmt.Errorf("-target=ios requires XCode")
-		}
-		if buildRelease {
-			targetArchs = []string{"arm", "arm64"}
-		}
->>>>>>> 1516337d
 
 		if pkg.Name != "main" {
 			for _, arch := range targetArchs {
@@ -180,13 +158,8 @@
 		}
 	}
 
-<<<<<<< HEAD
-	if !nmpkgs["golang.org/x/mobile/app"] {
-		return nil, fmt.Errorf(`%s does not import "golang.org/x/mobile/app"`, pkg.PkgPath)
-=======
 	if !nmpkgs["github.com/fyne-io/mobile/app"] {
 		return nil, fmt.Errorf(`%s does not import "github.com/fyne-io/mobile/app"`, pkg.PkgPath)
->>>>>>> 1516337d
 	}
 
 	return pkg, nil
@@ -274,11 +247,7 @@
 	buildGcflags    string      // -gcflags
 	buildLdflags    string      // -ldflags
 	buildRelease    bool        // -release
-<<<<<<< HEAD
 	buildTarget     string      // -os
-=======
-	buildTarget     string      // -target
->>>>>>> 1516337d
 	buildTrimpath   bool        // -trimpath
 	buildWork       bool        // -work
 	buildBundleID   string      // -bundleid
