--- conflicted
+++ resolved
@@ -3,18 +3,17 @@
 This file lists the main changes with each version of the Fyne toolkit.
 More detailed release notes can be found on the [releases page](https://github.com/fyne-io/fyne/releases). 
 
-<<<<<<< HEAD
 ## 2.1 - Ongoing
 
 ### Added
 
-### Updated
+### Changed
 
 * Focusable widgets are no longer focused on tap, add canvas.Focus(obj) in Tapped handler if required
 
 ### Fixed
 
-=======
+
 ## 2.0.4 - 6 August 2021
 
 ### Changed
@@ -43,7 +42,6 @@
 * Drawing text can panic when Color is nil (#2347)
 * Optimisations when drawing transparent rectangle or whitespace strings
 
->>>>>>> 2d4915c7
 
 ## 2.0.3 - 30 April 2021
 
