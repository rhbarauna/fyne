# Changelog

This file lists the main changes with each version of the Fyne toolkit.
More detailed release notes can be found on the [releases page](https://github.com/fyne-io/fyne/releases). 

<<<<<<< HEAD
<<<<<<< HEAD
## 2.5.0 - Ongoing

### Added

 * Activity indicator widget
 * InnerWindow and MultipleWindows containers

### Changed

### Fixed

=======
## 2.4.5 - 15 April 2024

### Fixed

* iOS files write would fail when over 16KB
* storage.Delete not supported on Android/iOS (#2120)
* layout.formLayout do not handle canvas.Text well in second column (#4665)
* Fix building with ios17.4 (#4741)
* Support template icon for system tray menu icons
* Fix recognition of missing XDG user directories (#4650)
* FileDialog.SetOnClosed not always working (#4651)
* Upgrade GLFW for performance improvements and bug fixes
* Multiple select popups can crash during background operations (#4730)
* Controlling a negative slider with the left arrow key blocks after 8 steps (#4736)
* cmd/fyne: command "get" is broken with Go 1.22 (#4684)
* Race condition during system tray menu refresh (#4697)
* Fyne release on Linux does not set Metadata().Release to true (#4711)
* RichText leaks memory when replacing segments (#4723)

>>>>>>> 32c0f156

## 2.4.4 - 13 February 2024

### Fixed

* Spaces could be appended to linux Exec command during packaging
* Secondary mobile windows would not size correctly when padded
* Setting Icon.Resource to nil will not clear rendering
* Dismiss iOS keyboard if "Done" is tapped
* Large speed improvement in Entry and GridWrap widgets
* tests fail with macOS Assertion failure in NSMenu (#4572)
* Fix image test failures on Apple Silicon
* High CPU use when showing CustomDialogs (#4574)
* Entry does not show the last (few) changes when updating a binding.String in a fast succession (#4082)
* Calling Entry.SetText and then Entry.Bind immediately will ignore the bound value (#4235)
* Changing theme while application is running doesn't change some parameters on some widgets (#4344)
* Check widget: hovering/tapping to the right of the label area should not activate widget (#4527)
* Calling entry.SetPlaceHolder inside of OnChanged callback freezes app (#4516)
* Hyperlink enhancement: underline and tappable area shouldn't be wider than the text label (#3528)
* Fix possible compile error from go-text/typesetting


## 2.4.3 - 23 December 2023

### Fixed

* Fix OpenGL init for arm64 desktop devices 
* System tray icon on Mac is showing the app ID (#4416)
* Failure with fyne release -os android/arm (#4174)
* Android GoBack with forcefully close the app even if the keyboard is up (#4257)
* *BSD systems using the wrong (and slow) window resize
* Optimisations to reduce memory allocations in List, GridWrap, driver and mime type handling
* Reduce calls to C and repeated size checks in painter and driver code


## 2.4.2 - 22 November 2023

### Fixed

* Markdown only shows one horizontal rule (#4216)
* Spacer in HBox with hidden item will cause an additional trailing padding (#4259)
* Application crash when fast clicking the folders inside the file dialog (#4260)
* failed to initialise OpenGL (#437)
* App panic when clicking on a notification panel if there's a systray icon (#4385)
* Systray cannot be shown on Ubuntu (#3678, #4381)
* failed to initialise OpenGL on Windows dual-chip graphics cards (#437)
* Reduce memory allocations for each frame painted
* RichText may not refresh if segments manually replaced
* Correct URI.Extension() documentation
* Update for security fixes to x/sys and x/net
* Inconsistent rendering of Button widget (#4243)
* PasswordEntry initial text is not obscured (#4312)
* Pasting text in Entry does not update cursor position display (#4181)


## 2.4.1 - 9 October 2023

### Fixed

* Left key on tree now collapses open branch
* Avoid memory leak in Android driver code
* Entry Field on Android in Landscape Mode Shows "0" (#4036)
* DocTabs Indicator remains visible after last tab is removed (#4220)
* Some SVG resources don't update appearance correctly with the theme (#3900)
* Fix mobile simulation builds on OpenBSD
* Fix alignment of menu button on mobile
* Fix Compilation with Android NDK r26
* Clicking table headers causes high CPU consumption (#4264)
* Frequent clicking on table may cause the program to not respond (#4210)
* Application stops responding when scrolling a table (#4263)
* Possible crash parsing malformed JSON color (#4270)
* NewFolderOpen: incomplete filenames (#2165)
* Resolve issue where storage.List could crash with short URI (#4271)
* TextTruncateEllipsis abnormally truncates strings with multi-byte UTF-8 characters (#4283)
* Last character doesn't appear in Select when there is a special character (#4293)
* Resolve random crash in DocTab (#3909)
* Selecting items from a list caused the keyboard to popup on Android (#4236)


## 2.4.0 - 1 September 2023

### Added

* Rounded corners in rectangle (#1090)
* Support for emoji in text
* Layout debugging (with `-tags debug` build flag) (#3314)
* GridWrap collection widget
* Add table headers (#1658, #3594)
* Add mobile back button handling (#2910)
* Add option to disable UI animations (#1813)
* Text truncation ellipsis (#1659)
* Add support for binding tree data, include new `NewTreeWithData`
* Add support for OpenType fonts (#3245)
* Add `Window.SetOnDropped` to handle window-wide item drop on desktop
* Add lists to the types supported by preferences API
* Keyboard focus handling for all collection widgets
* Add APIs for refreshing individual items in collections (#3826)
* Tapping slider moves it to that position (#3650)
* Add `OnChangeEnded` callback to `Slider` (#3652)
* Added keyboard controls to `Slider`
* Add `NewWarningThemedResource` and `NewSuccessThemedResource` along with `NewColoredResource` (#4040)
* Custom hyperlink callback for rich text hyperlinks (#3335)
* Added `dialog.NewCustomWithoutButtons`, with a `SetButtons` method (#2127, #2782)
* Added `SetConfirmImportance` to `dialog.ConfirmDialog`.
* Added `FormDialog.Submit()` to close and submit the dialog if validation passes
* Rich Text image alignment (#3810)
* Bring back `theme.HyperlinkColor` (#3867)
* Added `Importance` field on `Label` to color the text
* Navigating in entry quickly with ctrl key (#2462)
* Support `.desktop` file metadata in `FyneApp.toml` for Linux and BSD
* Support mobile simulator on FreeBSD
* Add data binding boolean operators `Not`, `And` and `Or`
* Added `Entry.Append`, `Select.SetOptions`, `Check.SetText`, `FormDialog.Submit`
* Add `ShowPopUpAtRelativePosition` and `PopUp.ShowAtRelativePosition`
* Add desktop support to get key modifiers with `CurrentKeyModifiers`
* Add geometry helpers `NewSquareSize` and `NewSquareOffsetPos`
* Add `--pprof` option to fyne build commands to enable profiling
* Support compiling from Android (termux)

### Changed

* Go 1.17 or later is now required.
* Theme updated for rounded corners on buttons and input widgets
* `widget.ButtonImportance` is now `widget.Importance`
* The `Max` container and layout have been renamed `Stack` for clarity
* Refreshing an image will now happen in app-thread not render process, apps may wish to add async image load
* Icons for macOS bundles are now padded and rounded, disable with "-use-raw-icon" (#3752)
* Update Android target SDK to 33 for Play Store releases
* Focus handling for List/Tree/Table are now at the parent widget not child elements
* Accordion widget now fills available space - put it inside a `VBox` container for old behavior (#4126)
* Deprecated theme.FyneLogo() for later removal (#3296)
* Improve look of menu shortcuts (#2722)
* iOS and macOS packages now default to using "XCWildcard" provisioning profile
* Improving performance of lookup for theme data
* Improved application startup time

### Fixed

* Rendering performance enhancements
* `dialog.NewProgressInfinite` is deprecated, but dialog.NewCustom isn't equivalent
* Mouse cursor desync with Split handle when dragging (#3791)
* Minor graphic glitch with checkbox (#3792)
* binding.String===>Quick refresh *b.val will appear with new data reset by a call to OnChange (#3774)
* Fyne window becomes unresponsive when in background for a while (#2791)
* Hangs on repeated calls to `Select.SetSelected` in table. (#3684)
* `Select` has wrong height, padding and border (#4142)
* `widget.ImageSegment` can't be aligned. (#3505)
* Memory leak in font metrics cache (#4108)
* Don't panic when loading preferences with wrong type (#4039)
* Button with icon has wrong padding on right (#4124)
* Preferences don't all save when written in `CloseIntercept` (#3170)
* Text size does not update in Refresh for TextGrid
* DocTab selection underline not updated when deleting an Item (#3905)
* Single line Entry throws away selected text on submission (#4026)
* Significantly improve performance of large `TextGrid` and `Tree` widgets
* `List.ScrollToBottom` not scrolling to show the totality of the last Item (#3829)
* Setting `Position1` of canvas.Circle higher than `Position2` causes panic. (#3949)
* Enhance scroll wheel/touchpad scroll speed on desktop (#3492)
* Possible build issue on Windows with app metadata
* `Form` hint text has confusing padding to next widget (#4137)
* `Entry` Placeholder Style Only Applied On Click (#4035)
* Backspace and Delete key Do not Fire OnChanged Event (#4117)
* Fix `ProgressBar` text having the wrong color sometimes
* Window doesn't render when called for the first time from system tray and the last window was closed (#4163)
* Possible race condition in preference change listeners
* Various vulnerabilities resolved through updating dependencies 
* Wrong background for color dialog (#4199)


## 2.3.5 - 6 June 2023

### Fixed

* Panic with unsupported font (#3646)
* Temporary manifest file not closed after building on Windows
* Panic when using autogenerated quit menu and having unshown windows (#3870)
* Using `canvas.ImageScaleFastest` not working on arm64 (#3891)
* Disabled password Entry should also disable the ActionItem (#3908)
* Disabled RadioGroup does not display status (#3882)
* Negative TableCellID Row (#2857)
* Make sure we have sufficient space for the bar as well if content is tiny (#3898)
* Leak in image painter when replacing image.Image source regularly
* Links in Markdown/Rich Text lists breaks formatting (#2911)
* Crash when reducing window to taskbar with popup opened (#3877)
* RichText vertical scroll will truncate long content with horizontal lines (#3929)
* Custom metadata would not apply with `fyne release` command
* Horizontal CheckGroup overlap when having long text (#3005)
* Fix focused colour of coloured buttons (#3462)
* Menu separator not visible with light theme (#3814)


## 2.3.4 - 3 May 2023

### Fixed

* Memory leak when switching theme (#3640)
* Systray MenuItem separators not rendered in macOS root menu (#3759)
* Systray leaks window handles on Windows (#3760)
* RadioGroup miscalculates label widths in horizontal mode (#3386)
* Start of selection in entry is shifted when moving too fast (#3804)
* Performance issue in widget.List (#3816)
* Moving canvas items (e.g. Images) does not cause canvas repaint (#2205)
* Minor graphic glitch with checkbox (#3792)
* VBox and HBox using heap memory that was not required
* Menu hover is slow on long menus

## 2.3.3 - 24 March 2023

### Fixed

* Linux, Windows and BSD builds could fail if gles was missing


## 2.3.2 - 20 March 2023

### Fixed

* Fyne does not run perfectly on ARM-based MacOS platforms (#3639) *
* Panic on closing window in form submit on Мac M2 (#3397) *
* Wobbling slider effect for very small steps (#3648)
* Fix memory leak in test canvas refresh
* Optimise text texture memory by switching to single channel
* Packaging an android fyne app that uses tags can fail (#3641)
* NewAdaptiveGrid(0) blanks app window on start until first resize on Windows (#3669)
* Unnecessary refresh when sliding Split container
* Linux window resize refreshes all content
* Themed and unthemed svg resources can cache collide
* When packaging an ampersand in "Name" causes an error (#3195)
* Svg in ThemedResource without viewBox does not match theme (#3714)
* Missing menu icons in Windows system tray
* Systray Menu Separators don't respect the submenu placement (#3642)
* List row focus indicator disappears on scrolling (#3699)
* List row focus not reset when row widget is reused to display a new item (#3700)
* Avoid panic if accidental 5th nil is passed to Border container
* Mobile simulator not compiling on Apple M1/2
* Cropped letters in certain cases with the new v2.3.0 theme (#3500)

Many thanks indeed to [Dymium](https://dymium.io) for sponsoring an Apple
M2 device which allowed us to complete the marked (*) issues.


## 2.3.1 - 13 February 2023

### Changed

* Pad app version to ensure Windows packages correctly (#3638)

### Fixed

* Custom shortcuts with fyne.KeyTab is not working (#3087)
* Running a systray app with root privileges resulted in panic (#3120)
* Markdown image with no title is not parsed (#3577)
* Systray app on macOS panic when started while machine sleeps (#3609)
* Runtime error with VNC on RaspbianOS (#2972)
* Hovered background in List widget isn't reset when scrolling reuses an existing list item (#3584)
* cmd/fyne package can't find FyneApp.toml when -src option has given (#3459)
* TextWrapWord will cause crash in RichText unverified (#3498)
* crash in widget.(*RichText).lineSizeToColumn (#3292)
* Crash in widget.(*Entry).SelectedText (#3290)
* Crash in widget.(*RichText).updateRowBounds.func1 (#3291)
* window is max size at all times (#3507)
* systray.Quit() is not called consistently when the app is closing (#3597)
* Software rendering would ignore scale for text
* crash when minimize a window which contains a stroked rectangle (#3552)
* Menu item would not appear disabled initially
* Wrong icon colour for danger and warning buttons
* Embedding Fyne apps in iFrame alignment issue
* Generated metadata can be in wrong directory
* Android RootURI may not exist when used for storage (#3207)


## 2.3.0 - 24 December 2022

### Added

* Shiny new theme that was designed for us
* Improved text handling to support non-latin alphabets
* Add cloud storage and preference support
* Add menu icon and submenu support to system tray menus
* More button importance levels `ErrorImportance`, `WarningImportance`
* Support disabling of `AppTabs` and `DocTabs` items
* Add image support to rich text (#2366)
* Add CheckGroup.Remove (#3124)

### Changed

* The buttons on the default theme are no longer transparent, but we added more button importance types
* Expose a storage.ErrNotExists for non existing documents (#3083)
* Update `go-gl/glfw` to build against latest Glfw 3.3.8
* List items in `widget.List` now implement the Focusable interface

### Fixed

* Displaying unicode or different language like Bengali doesn't work (#598)
* Cannot disable container.TabItem (#1904)
* Update Linux/XDG application theme to follow the FreeDesktop Dark Style Preference (#2657)
* Running `fyne package -os android` needs NDK 16/19c (#3066)
* Caret position lost when resizing a MultilineEntry (#3024)
* Fix possible crash in table resize (#3369)
* Memory usage surge when selecting/appending MultilineEntry text (#3426)
* Fyne bundle does not support appending when parameter is a directory
* Crash parsing invalid file URI (#3275)
* Systray apps on macOS can only be terminated via the systray menu quit button (#3395)
* Wayland Scaling support: sizes and distances are scaled wrong (#2850)
* Google play console minimum API level 31 (#3375)
* Data bound entry text replacing selection is ignored (#3340)
* Split Container does not respect item's Visible status (#3232)
* Android - Entry - OnSubmitted is not working (#3267)
* Can't set custom CGO_CFLAGS and CGO_LDFLAGS with "fyne package" on darwin (#3276)
* Text line not displayed in RichText (#3117)
* Segfault when adding items directly in form struct (#3153)
* Preferences RemoveValue does not save (#3229)
* Create new folder directly from FolderDialog (#3174)
* Slider drag handle is clipped off at minimum size (#2966)
* Entry text "flickering" while typing (#3461)
* Rendering of not changed canvas objects after an event (#3211)
* Form dialog not displaying hint text and validation errors (#2781)


## 2.2.4 - 9 November 2022

### Fixes

* Iphone incorrect click coordinates in zoomed screen view (#3122)
* CachedFontFace seems to be causing crash (#3134)
* Fix possible compile error if "fyne build" is used without icon metadata
* Detect and use recent Android NDK toolchain
* Handle fyne package -release and fyne release properly for Android and iOS
* Fix issue with mobile simulation when systray used
* Fix incorrect size and position for radio focus indicator (#3137)


## 2.2.3 - 8 July 2022

### Fixed

* Regression: Preferences are not parsed at program start (#3125)
* Wrappable RichText in a Split container causes crash (#3003, #2961)
* meta.Version is always 1.0.0 on android & ios (#3109)


## 2.2.2 - 30 June 2022

### Fixed

* Windows missing version metadata when packaged (#3046)
* Fyne package would not build apps using old Fyne versions
* System tray icon may not be removed on app exit in Windows
* Emphasis in Markdown gives erroneous output in RichText (#2974)
* When last visible window is closed, hidden window is set visible (#3059)
* Do not close app when last window is closed but systrayMenu exists (#3092)
* Image with ImageFillOriginal not showing (#3102)


## 2.2.1 - 12 June 2022

### Fixed

* Fix various race conditions and compatibility issues with System tray menus
* Resolve issue where macOS systray menu may not appear
* Updated yaml dependency to fix CVE-2022-28948
* Tab buttons stop working after removing a tab (#3050)
* os.SetEnv("FYNE_FONT") doesn't work in v2.2.0 (#3056)


## 2.2.0 - 7 June 2022

### Added

* Add SetIcon method on ToolbarAction (#2475)
* Access compiled app metadata using new `App.Metadata()` method
* Add support for System tray icon and menu (#283)
* Support for Android Application Bundle (.aab) (#2663)
* Initial support for OpenBSD and NetBSD
* Add keyboard shortcuts to menu (#682)
* Add technical preview of web driver and `fyne serve` command
* Added `iossimulator` build target (#1917)
* Allow dynamic themes via JSON templates (#211)
* Custom hyperlink callback (#2979)
* Add support for `.ico` file when compiling for windows (#2412)
* Add binding.NewStringWithFormat (#2890)
* Add Entry.SetMinRowsVisible
* Add Menu.Refresh() and MainMenu.Refresh() (#2853)
* Packages for Linux and BSD now support installing into the home directory
* Add `.RemoveAll()` to containers
* Add an AllString validator for chaining together string validators

### Changed

* Toolbar item constructors now return concrete types instead of ToolbarItem
* Low importance buttons no longer draw button color as a background
* ProgressBar widget height is now consistent with other widgets
* Include check in DocTabs menu to show current tab
* Don't call OnScrolled if offset did not change (#2646)
* Prefer ANDROID_NDK_HOME over the ANDROID_HOME ndk-bundle location (#2920)
* Support serialisation / deserialisation of the widget tree (#5)
* Better error reporting / handling when OpenGL is not available (#2689)
* Memory is now better reclaimed on Android when the OS requests it
* Notifications on Linux and BSD now show the application icon
* Change listeners for preferences no longer run when setting the same value
* The file dialog now shows extensions in the list view for better readability
* Many optimisations and widget performance enhancements
* Updated various dependencies to their latest versions

### Fixed

* SendNotification does not show app name on Windows (#1940)
* Copy-paste via keyboard don't work translated keyboard mappings on Windows (#1220)
* OnScrolled triggered when offset hasn't changed (#1868)
* Carriage Return (\r) is rendered as space (#2456)
* storage.List() returns list with nil elements for empty directories (#2858)
* Entry widget, position of cursor when clicking empty space (#2877)
* SelectEntry cause UI hang (#2925)
* Font cutoff with bold italics (#3001)
* Fyne error: Preferences load error (#2936, 3015)
* Scrolled List bad redraw when window is maximized (#3013)
* Linux and BSD packages not being installable if the name contained spaces


## 2.1.4 - 17 March 2022

### Fixed

* SetTheme() is not fully effective for widget.Form (#2810)
* FolderOpenDialog SetDismissText is ineffective (#2830)
* window.Resize() does not work if SetFixedSize(true) is set after (#2819)
* Container.Remove() race causes crash (#2826, #2775, #2481)
* FixedSize Window improperly sized if contains image with ImageFillOriginal (#2800)


## 2.1.3 - 24 February 2022

### Fixed

* The text on button can't be show correctly when use imported font (#2512)
* Fix issues with DocTabs scrolling (#2709)
* Fix possible crash for tapping extended Radio or Check item
* Resolve lookup of relative icons in FyneApp.toml
* Window not shown when SetFixedSize is used without Resize (#2784)
* Text and links in markdown can be rendered on top of each other (#2695)
* Incorrect cursor movement in a multiline entry with wrapping (#2698)


## 2.1.2 - 6 December 2021

### Fixed

* Scrolling list bound to data programmatically causes nil pointer dereference (#2549)
* Rich text from markdown can get newlines wrong (#2589)
* Fix crash on 32bit operating systems (#2603)
* Compile failure on MacOS 10.12 Sierra (#2478)
* Don't focus widgets on mobile where keyboard should not display (#2598)
* storage.List doesn't return complete URI on Android for "content:" scheme (#2619)
* Last word of the line and first word of the next line are joined in markdown parse (#2647)
* Support for building `cmd/fyne` on Windows arm64
* Fixed FreeBSD requiring installed glfw library dependency (#1928)
* Apple M1: error when using mouse drag to resize window (#2188)
* Struct binding panics in reload with slice field (#2607)
* File Dialog favourites can break for certain locations (#2595)
* Define user friendly names for Android Apps (#2653)
* Entry validator not updating if content is changed via data binding after SetContent (#2639)
* CenterOnScreen not working for FixedSize Window (#2550)
* Panic in boundStringListItem.Get() (#2643)
* Can't set an app/window icon to be an svg. (#1196)
* SetFullScreen(false) can give error (#2588)


## 2.1.1 - 22 October 2021

### Fixed

* Fix issue where table could select cells beyond data bound
* Some fast taps could be ignored (#2484)
* iOS app stops re-drawing mid-frame after a while (#950)
* Mobile simulation mode did not work on Apple M1 computers
* TextGrid background color can show gaps in render (#2493)
* Fix alignment of files in list view of file dialog
* Crash setting visible window on macOS to fixed size (#2488)
* fyne bundle ignores -name flag in windows (#2395)
* Lines with nil colour would crash renderer
* Android -nm tool not found with NDK 23 (#2498)
* Runtime panic because out of touchID (#2407)
* Long text in Select boxes overflows out of the box (#2522)
* Calling SetText on Label may not refresh correctly
* Menu can be triggered by # key but not always Alt
* Cursor position updates twice with delay (#2525)
* widgets freeze after being in background and then a crash upon pop-up menu (#2536)
* too many Refresh() calls may now cause visual artifacts in the List widget (#2548)
* Entry.SetText may panic if called on a multiline entry with selected text (#2482)
* TextGrid not always drawing correctly when resized (#2501)


## 2.1.0 - 17 September 2021

### Added

* DocTabs container for handling multiple open files
* Lifecycle API for handling foreground, background and other event
* Add RichText widget and Markdown parser
* Add TabWidth to TextStyle to specify tab size in spaces
* Add CheckGroup widget for multi-select
* Add FyneApp.toml metadata file to ease build commands
* Include http and https in standard repositories
* Add selection color to themes
* Include baseline information in driver font measurement
* Document storage API (App.Storage().Create() and others)
* Add "App Files" to file dialog for apps that use document storage
* Tab overflow on AppTabs
* Add URI and Unbound type to data bindings
* Add keyboard support for menus, pop-ups and buttons
* Add SimpleRenderer to help make simple widgets (#709)
* Add scroll functions for List, Table, Tree (#1892)
* Add selection and disabling to MenuItem
* Add Alignment to widget.Select (#2329)
* Expose ScanCode for keyboard events originating from hardware (#1523)
* Support macOS GPU switching (#2423)

### Changed

* Focusable widgets are no longer focused on tap, add canvas.Focus(obj) in Tapped handler if required
* Move to background based selection for List, Table and Tree
* Update fyne command line tool to use --posix style parameters
* Switch from gz to xz compression for unix packages
* Performance improvements with line, text and raster rendering
* Items not yet visible can no longer be focused
* Lines can now be drawn down to 1px (instead of 1dp) (#2298)
* Support multiple lines of text on button (#2378)
* Improved text layout speed by caching string size calculations
* Updated to require Go 1.14 so we can use some new features
* Window Resize request is now asynchronous
* Up/Down keys take cursor home/end when on first/last lines respectively

### Fixed

* Correctly align text tabs (#1791)
* Mobile apps theme does not match system (#472)
* Toolbar with widget.Label makes the ToolbarAction buttons higher (#2257)
* Memory leaks in renderers and canvases cache maps (#735)
* FileDialog SetFilter does not work on Android devices (#2353)
* Hover fix for List and Tree with Draggable objects
* Line resize can flip slope (#2208)
* Deadlocks when using widgets with data (#2348)
* Changing input type with keyboard visible would not update soft keyboards
* MainMenu() Close item does NOT call function defined in SetCloseIntercept (#2355)
* Entry cursor position with mouse is offset vertically by theme.SizeNameInputBorder (#2387)
* Backspace key is not working on Android AOSP (#1941)
* macOS: 'NSUserNotification' has been deprecated (#1833)
* macOS: Native menu would add new items if refreshed
* iOS builds fail since Go 1.16
* Re-add support for 32 bit iOS devices, if built with Go 1.14
* Android builds fail on Apple M1 (#2439)
* SetFullScreen(true) before ShowAndRun fails (#2446)
* Interacting with another app when window.SetFullScreen(true) will cause the application to hide itself. (#2448)
* Sequential writes to preferences does not save to file (#2449)
* Correct Android keyboard handling (#2447)
* MIUI-Android: The widget’s Hyperlink cannot open the URL (#1514)
* Improved performance of data binding conversions and text MinSize


## 2.0.4 - 6 August 2021

### Changed

* Disable Form labels when the element it applys to is disabled (#1530)
* Entry popup menu now fires shortcuts so extended widgets can intercept
* Update Android builds to SDK 30

### Fixed

* sendnotification show appID for name on windows (#1940)
* Fix accidental removal of windows builds during cross-compile
* Removing an item from a container did not update layout
* Update title bar on Windows 10 to match OS theme (#2184)
* Tapped triggered after Drag (#2235)
* Improved documentation and example code for file dialog (#2156)
* Preferences file gets unexpectedly cleared (#2241)
* Extra row dividers rendered on using SetColumnWidth to update a table (#2266)
* Fix resizing fullscreen issue
* Fullscreen changes my display resolution when showing a dialog (#1832)
* Entry validation does not work for empty field (#2179)
* Tab support for focus handling missing on mobile
* ScrollToBottom not always scrolling all the way when items added to container.Scroller
* Fixed scrollbar disappearing after changing content (#2303)
* Calling SetContent a second time with the same content will not show
* Drawing text can panic when Color is nil (#2347)
* Optimisations when drawing transparent rectangle or whitespace strings


## 2.0.3 - 30 April 2021

### Fixed

* Optimisations for TextGrid rendering
* Data binding with widget.List sometimes crash while scrolling (#2125)
* Fix compilation on FreeBSD 13
* DataLists should notify only once when change.
* Keyboard will appear on Android in disabled Entry Widget (#2139)
* Save dialog with filename for Android
* form widget can't draw hinttext of appended item. (#2028)
* Don't create empty shortcuts (#2148)
* Install directory for windows install command contains ".exe"
* Fix compilation for Linux Wayland apps
* Fix tab button layout on mobile (#2117)
* Options popup does not move if a SelectEntry widget moves with popup open
* Speed improvements to Select and SelectEntry drop down
* theme/fonts has an apache LICENSE file but it should have SIL OFL (#2193)
* Fix build requirements for target macOS platforms (#2154)
* ScrollEvent.Position and ScrollEvent.AbsolutePosition is 0,0 (#2199)


## 2.0.2 - 1 April 2021

### Changed

* Text can now be copied from a disable Entry using keyboard shortcuts

### Fixed

* Slider offset position could be incorrect for mobile apps
* Correct error in example code
* When graphics init fails then don't try to continue running (#1593)
* Don't show global settings on mobile in fyne_demo as it's not supported (#2062)
* Empty selection would render small rectangle in Entry
* Do not show validation state for disabled Entry
* dialog.ShowFileSave did not support mobile (#2076)
* Fix issue that storage could not write to files on iOS and Android
* mobile app could crash in some focus calls
* Duplicate symbol error when compiling for Android with NDK 23 (#2064)
* Add internet permission by default for Android apps (#1715)
* Child and Parent support in storage were missing for mobile appps
* Various crashes with Entry and multiline selections (including #1989)
* Slider calls OnChanged for each value between steps (#1748)
* fyne command doesn't remove temporary binary from src (#1910)
* Advanced Color picker on mobile keeps updating values forever after sliding (#2075)
* exec.Command and widget.Button combination not working (#1857)
* After clicking a link on macOS, click everywhere in the app will be linked (#2112)
* Text selection - Shift+Tab bug (#1787)


## 2.0.1 - 4 March 2021

### Changed

* An Entry with `Wrapping=fyne.TextWrapOff` no longer blocks scroll events from a parent

### Fixed

* Dialog.Resize() has no effect if called before Dialog.Show() (#1863)
* SelectTab does not always correctly set the blue underline to the selected tab (#1872)
* Entry Validation Broken when using Data binding (#1890)
* Fix background colour not applying until theme change
* android runtime error with fyne.dialog (#1896)
* Fix scale calculations for Wayland phones (PinePhone)
* Correct initial state of entry validation
* fix entry widget mouse drag selection when scrolled
* List widget panic when refreshing after changing content length (#1864)
* Fix image caching that was too aggressive on resize
* Pointer and cursor misalignment in widget.Entry (#1937)
* SIGSEGV Sometimes When Closing a Program by Clicking a Button (#1604)
* Advanced Color Picker shows Black for custom primary color as RGBA (#1970)
* Canvas.Focus() before window visible causes application to crash (#1893)
* Menu over Content (#1973)
* Error compiling fyne on Apple M1 arm64 (#1739)
* Cells are not getting draw in correct location after column resize. (#1951)
* Possible panic when selecting text in a widget.Entry (#1983)
* Form validation doesn't enable submit button (#1965)
* Creating a window shows it before calling .Show() and .Hide() does not work (#1835)
* Dialogs are not refreshed correctly on .Show() (#1866)
* Failed creating setting storage : no such directory (#2023)
* Erroneous custom filter types not supported error on mobile (#2012)
* High importance button show no hovered state (#1785)
* List widget does not render all visible content after content data gets shorter (#1948)
* Calling Select on List before draw can crash (#1960)
* Dialog not resizing in newly created window (#1692)
* Dialog not returning to requested size (#1382)
* Entry without scrollable content prevents scrolling of outside scroller (#1939)
* fyne_demo crash after selecting custom Theme and table (#2018)
* Table widget crash when scrolling rapidly (#1887)
* Cursor animation sometimes distorts the text (#1778)
* Extended password entry panics when password revealer is clicked (#2036)
* Data binding limited to 1024 simultaneous operations (#1838)
* Custom theme does not refresh when variant changes (#2006)


## 2.0 - 22 January 2021

### Changes that are not backward compatible

These changes may break some apps, please read the 
[upgrading doc](https://developer.fyne.io/api/v2.0/upgrading) for more info
The import path is now `fyne.io/fyne/v2` when you are ready to make the update.

* Coordinate system to float32
  * Size and Position units were changed from int to float32
  * `Text.TextSize` moved to float32 and `fyne.MeasureText` now takes a float32 size parameter
  * Removed `Size.Union` (use `Size.Max` instead)
  * Added fyne.Delta for difference-based X, Y float32 representation
  * DraggedEvent.DraggedX and DraggedY (int, int) to DraggedEvent.Dragged (Delta)
  * ScrollEvent.DeltaX and DeltaY (int, int) moved to ScrollEvent.Scrolled (Delta)

* Theme API update
  * `fyne.Theme` moved to `fyne.LegacyTheme` and can be load to a new theme using `theme.FromLegacy`
  * A new, more flexible, Theme interface has been created that we encourage developers to use

* The second parameter of `theme.NewThemedResource` was removed, it was previously ignored
* The desktop.Cursor definition was renamed desktop.StandardCursor to make way for custom cursors
* Button `Style` and `HideShadow` were removed, use `Importance`

* iOS apps preferences will be lost in this upgrade as we move to more advanced storage
* Dialogs no longer show when created, unless using the ShowXxx convenience methods
* Entry widget now contains scrolling so should no longer be wrapped in a scroll container

* Removed deprecated types including:
  - `dialog.FileIcon` (now `widget.FileIcon`)
  - `widget.Radio` (now `widget.RadioGroup`)
  - `widget.AccordionContainer` (now `widget.Accordion`)
  - `layout.NewFixedGridLayout()` (now `layout.NewGridWrapLayout()`)
  - `widget.ScrollContainer` (now `container.Scroll`)
  - `widget.SplitContainer` (now `container.Spilt`)
  - `widget.Group` (replaced by `widget.Card`)
  - `widget.Box` (now `container.NewH/VBox`, with `Children` field moved to `Objects`)
  - `widget.TabContainer` and `widget.AppTabs` (now `container.AppTabs`)
* Many deprecated fields have been removed, replacements listed in API docs 1.4
  - for specific information you can browse https://developer.fyne.io/api/v1.4/

### Added

* Data binding API to connect data sources to widgets and sync data
  - Add preferences data binding and `Preferences.AddChangeListener`
  - Add bind support to `Check`, `Entry`, `Label`, `List`, `ProgressBar` and `Slider` widgets
* Animation API for handling smooth element transitions
  - Add animations to buttons, tabs and entry cursor
* Storage repository API for connecting custom file sources
  - Add storage functions `Copy`, `Delete` and `Move` for `URI`
  - Add `CanRead`, `CanWrite` and `CanList` to storage APIs
* New Theme API for easier customisation of apps
  - Add ability for custom themes to support light/dark preference
  - Support for custom icons in theme definition
  - New `theme.FromLegacy` helper to use old theme API definitions
* Add fyne.Vector for managing x/y float32 coordinates
* Add MouseButtonTertiary for middle mouse button events on desktop
* Add `canvas.ImageScaleFastest` for faster, less precise, scaling
* Add new `dialog.Form` that will phase out `dialog.Entry`
* Add keyboard control for main menu
* Add `Scroll.OnScrolled` event for seeing changes in scroll container
* Add `TextStyle` and `OnSubmitted` to `Entry` widget
* Add support for `HintText` and showing validation errors in `Form` widget
* Added basic support for tab character in `Entry`, `Label` and `TextGrid`

### Changed

* Coordinate system is now float32 - see breaking changes above
* ScrollEvent and DragEvent moved to Delta from (int, int)
* Change bundled resources to use more efficient string storage
* Left and Right mouse buttons on Desktop are being moved to `MouseButtonPrimary` and `MouseButtonSecondary`
* Many optimisations and widget performance enhancements

* Moving to new `container.New()` and `container.NewWithoutLayout()` constructors (replacing `fyne.NewContainer` and `fyne.NewContainerWithoutLayout`)
* Moving storage APIs `OpenFileFromURI`, `SaveFileToURI` and `ListerForURI` to `Reader`, `Writer` and `List` functions

### Fixed

* Validating a widget in widget.Form before renderer was created could cause a panic
* Added file and folder support for mobile simulation support (#1470)
* Appending options to a disabled widget.RadioGroup shows them as enabled (#1697)
* Toggling toolbar icons does not refresh (#1809)
* Black screen when slide up application on iPhone (#1610)
* Properly align Label in FormItem (#1531)
* Mobile dropdowns are too low (#1771)
* Cursor does not go down to next line with wrapping (#1737)
* Entry: while adding text beyond visible reagion there is no auto-scroll (#912)


## 1.4.3 - 4 January 2021

### Fixed

* Fix crash when showing file open dialog on iPadOS
* Fix possible missing icon on initial show of disabled button
* Capturing a canvas on macOS retina display would not capture full resolution
* Fix the release build flag for mobile
* Fix possible race conditions for canvas capture
* Improvements to `fyne get` command downloader
* Fix tree, so it refreshes visible nodes on Refresh()
* TabContainer Panic when removing selected tab (#1668)
* Incorrect clipping behaviour with nested scroll containers (#1682)
* MacOS Notifications are not shown on subsequent app runs (#1699)
* Fix the behavior when dragging the divider of split container (#1618)


## 1.4.2 - 9 December 2020

### Added

* [fyne-cli] Add support for passing custom build tags (#1538)

### Changed

* Run validation on content change instead of on each Refresh in widget.Entry

### Fixed

* [fyne-cli] Android: allow to specify an inline password for the keystore
* Fixed Card widget MinSize (#1581)
* Fix missing release tag to enable BuildRelease in Settings.BuildType()
* Dialog shadow does not resize after Refresh (#1370)
* Android Duplicate Number Entry (#1256)
* Support older macOS by default - back to 10.11 (#886)
* Complete certification of macOS App Store releases (#1443)
* Fix compilation errors for early stage Wayland testing
* Fix entry.SetValidationError() not working correctly


## 1.4.1 - 20 November 2020

### Changed

* Table columns can now be different sizes using SetColumnWidth
* Avoid unnecessary validation check on Refresh in widget.Form

### Fixed

* Tree could flicker on mouse hover (#1488)
* Content of table cells could overflow when sized correctly
* file:// based URI on Android would fail to list folder (#1495)
* Images in iOS release were not all correct size (#1498)
* iOS compile failed with Go 1.15 (#1497)
* Possible crash when minimising app containing List on Windows
* File chooser dialog ignores drive Z (#1513)
* Entry copy/paste is crashing on android 7.1 (#1511)
* Fyne package creating invalid windows packages (#1521)
* Menu bar initially doesn't respond to mouse input on macOS (#505) 
* iOS: Missing CFBundleIconName and asset catalog (#1504)
* CenterOnScreen causes crash on MacOS when called from goroutine (#1539)
* desktop.MouseHover Button state is not reliable (#1533)
* Initial validation status in widget.Form is not respected
* Fix nil reference in disabled buttons (#1558)


## 1.4 - 1 November 2020

### Added (highlights)

* List (#156), Table (#157) and Tree collection Widgets
* Card, FileItem, Separator widgets
* ColorPicker dialog
* User selection of primary colour
* Container API package to ease using layouts and container widgets
* Add input validation
* ListableURI for working with directories etc
* Added PaddedLayout

* Window.SetCloseIntercept (#467)
* Canvas.InteractiveArea() to indicate where widgets should avoid
* TextFormatter for ProgressBar
* FileDialog.SetLocation() (#821)
* Added dialog.ShowFolderOpen (#941)
* Support to install on iOS and android with 'fyne install'
* Support asset bundling with go:generate
* Add fyne release command for preparing signed apps
* Add keyboard and focus support to Radio and Select widgets 

### Changed

* Theme update - new blue highlight, move buttons to outline
* Android SDK target updated to 29
* Mobile log entries now start "Fyne" instead of "GoLog"
* Don't expand Select to its largest option (#1247)
* Button.HideShadow replaced by Button.Importance = LowImportance

* Deprecate NewContainer in favour of NewContainerWithoutLayout
* Deprecate HBox and VBox in favour of new container APIs
* Move Container.AddObject to Container.Add matching Container.Remove
* Start move from widget.TabContainer to container.AppTabs
* Replace Radio with RadioGroup
* Deprecate WidgetRenderer.BackgroundColor

### Fixed

* Support focus traversal in dialog (#948), (#948)
* Add missing AbsolutePosition in some mouse events (#1274)
* Don't let scrollbar handle become too small
* Ensure tab children are resized before being shown (#1331)
* Don't hang if OpenURL loads browser (#1332)
* Content not filling dialog (#1360)
* Overlays not adjusting on orientation change in mobile (#1334)
* Fix missing key events for some keypad keys (#1325)
* Issue with non-english folder names in Linux favourites (#1248)
* Fix overlays escaping screen interactive bounds (#1358)
* Key events not blocked by overlays (#814)
* Update scroll container content if it is changed (#1341)
* Respect SelectEntry datta changes on refresh (#1462)
* Incorrect SelectEntry dropdown button position (#1361)
* don't allow both single and double tap events to fire (#1381)
* Fix issue where long or tall images could jump on load (#1266, #1432)
* Weird behaviour when resizing or minimizing a ScrollContainer (#1245)
* Fix panic on NewTextGrid().Text()
* Fix issue where scrollbar could jump after mousewheel scroll
* Add missing raster support in software render
* Respect GOOS/GOARCH in fyne command utilities
* BSD support in build tools
* SVG Cache could return the incorrect resource (#1479)

* Many optimisations and widget performance enhancements
* Various fixes to file creation and saving on mobile devices


## 1.3.3 - 10 August 2020

### Added

* Use icons for file dialog favourites (#1186)
* Add ScrollContainer ScrollToBottom and ScrollToTop

### Changed

* Make file filter case sensitive (#1185)

### Fixed

* Allow popups to create dialogs (#1176)
* Use default cursor for dragging scrollbars (#1172)
* Correctly parse SVG files with missing X/Y for rect
* Fix visibility of Entry placeholder when text is set (#1193)
* Fix encoding issue with Windows notifications (#1191)
* Fix issue where content expanding on Windows could freeze (#1189)
* Fix errors on Windows when reloading Fyne settings (#1165)
* Dialogs not updating theme correctly (#1201)
* Update the extended progressbar on refresh (#1219)
* Segfault if font fails (#1200)
* Slider rendering incorrectly when window maximized (#1223)
* Changing form label not refreshed (#1231)
* Files and folders starting "." show no name (#1235)


## 1.3.2 - 11 July 2020

### Added

* Linux packaged apps now include a Makefile to aid install

### Changed

* Fyne package supports specific architectures for Android
* Reset missing textures on refresh
* Custom confirm callbacks now called on implicitly shown dialogs
* SelectEntry can update drop-down list during OnChanged callback
* TextGrid whitespace color now matches theme changes
* Order of Window Resize(), SetFixedSize() and CenterOnScreen() does no matter before Show()
* Containers now refresh their visuals as well as their Children on Refresh()

### Fixed

* Capped StrokeWidth on canvas.Line (#831)
* Canvas lines, rectangles and circles do not resize and refresh correctly
* Black flickering on resize on MacOS and OS X (possibly not on Catalina) (#1122)
* Crash when resizing window under macOS (#1051, #1140)
* Set SetFixedSize to true, the menus are overlapped (#1105)
* Ctrl+v into text input field crashes app. Presumably clipboard is empty (#1123, #1132)
* Slider default value doesn't stay inside range (#1128)
* The position of window is changed when status change from show to hide, then to show (#1116)
* Creating a windows inside onClose handler causes Fyne to panic (#1106)
* Backspace in entry after SetText("") can crash (#1096)
* Empty main menu causes panic (#1073)
* Installing using `fyne install` on Linux now works on distrubutions that don't use `/usr/local`
* Fix recommendations from staticcheck
* Unable to overwrite file when using dialog.ShowFileSave (#1168)


## 1.3 - 5 June 2020

### Added

* File open and save dialogs (#225)
* Add notifications support (#398)
* Add text wrap support (#332)
* Add Accordion widget (#206)
* Add TextGrid widget (#115)
* Add SplitContainer widget (#205)
* Add new URI type and handlers for cross-platform data access
* Desktop apps can now create splash windows
* Add ScaleMode to images, new ImageScalePixels feature for retro graphics
* Allow widgets to influence mouse cursor style (#726)
* Support changing the text on form submit/cancel buttons
* Support reporting CapsLock key events (#552)
* Add OnClosed callback for Dialog
* Add new image test helpers for validating render output
* Support showing different types of soft keyboard on mobile devices (#971, #975)

### Changed

* Upgraded underlying GLFW library to fix various issues (#183, #61)
* Add submenu support and hover effects (#395)
* Default to non-premultiplied alpha (NRGBA) across toolkit
* Rename FixedGridLayout to GridWrapLayout (deprecate old API) (#836)
* Windows redraw and animations continue on window resize and move
* New...PopUp() methods are being replaced by Show...Popup() or New...Popup().Show()
* Apps started on a goroutine will now panic as this is not supported
* On Linux apps now simulate 120DPI instead of 96DPI
* Improved fyne_settings scale picking user interface
* Reorganised fyne_demo to accommodate growing collection of widgets and containers
* Rendering now happens on a different thread to events for more consistent drawing
* Improved text selection on mobile devices

### Fixed (highlights)

* Panic when trying to paste empty clipboard into entry (#743)
* Scale does not match user configuration in Windows 10 (#635)
* Copy/Paste not working on Entry Field in Windows OS (#981)
* Select widgets with many options overflow UI without scrolling (#675)
* android: typing in entry expands only after full refresh (#972)
* iOS app stops re-drawing mid frame after a while (#950)
* Too many successive GUI updates do not properly update the view (904)
* iOS apps would not build using Apple's new certificates
* Preserve aspect ratio in SVG stroke drawing (#976)
* Fixed many race conditions in widget data handling
* Various crashes and render glitches in extended widgets
* Fix security issues reported by gosec (#742)


## 1.2.4 - 13 April 2020

### Added

 * Added Direction field to ScrollContainer and NewHScrollContainer, NewVScrollContainer constructors (#763)
 * Added Scroller.SetMinSize() to enable better defaults for scrolled content
 * Added "fyne vendor" subcommand to help packaging fyne dependencies in projects
 * Added "fyne version" subcommand to help with bug reporting (#656)
 * Clipboard (cut/copy/paste) is now supported on iOS and Android (#414)
 * Preferences.RemoveValue() now allows deletion of a stored user preference

### Changed

 * Report keys based on name not key code - fixes issue with shortcuts with AZERTY (#790)

### Fixed

 * Mobile builds now support go modules (#660)
 * Building for mobile would try to run desktop build first
 * Mobile apps now draw the full safe area on a screen (#799)
 * Preferences were not stored on mobile apps (#779)
 * Window on Windows is not controllable after exiting FullScreen mode (#727)
 * Soft keyboard not working on some Samsung/LG smart phones (#787)
 * Selecting a tab on extended TabContainer doesn't refresh button (#810)
 * Appending tab to empty TabContainer causes divide by zero on mobile (#820)
 * Application crashes on startup (#816)
 * Form does not always update on theme change (#842)


## 1.2.3 - 2 March 2020

### Added

 * Add media and volume icons to default themes (#649)
 * Add Canvas.PixelCoordinateForPosition to find pixel locations if required
 * Add ProgressInfinite dialog

### Changed

 * Warn if -executable or -sourceDir flags are used for package on mobile (#652)
 * Update scale based on device for mobile apps
 * Windows without a title will now be named "Fyne Application"
 * Revert fix to quit mobile apps - this is not allowed in guidelines

### Fixed

 * App.UniqueID() did not return current app ID
 * Fyne package ignored -name flag for ios and android builds (#657)
 * Possible crash when appending tabs to TabContainer
 * FixedSize windows not rescaling when dragged between monitors (#654)
 * Fix issues where older Android devices may not background or rotate (#677)
 * Crash when setting theme before window content set (#688)
 * Correct form extend behaviour (#694)
 * Select drop-down width is wrong if the drop-down is too tall for the window (#706)


## 1.2.2 - 29 January 2020

### Added

* Add SelectedText() function to Entry widget
* New mobile.Device interface exposing ShowVirtualKeyboard() (and Hide...)

### Changed

* Scale calculations are now relative to system scale - the default "1" matches the system
* Update scale on Linux to be "auto" by default (and numbers are relative to 96DPI standard) (#595)
* When auto scaling check the monitor in the middle of the window, not top left
* bundled files now have a standard header to optimise some tools like go report card
* Shortcuts are now handled by the event queue - fixed possible deadlock

### Fixed

* Scroll horizontally when holding shift key (#579)
* Updating text and calling refresh for widget doesn't work (#607)
* Corrected visual behaviour of extended widgets including Entry, Select, Check, Radio and Icon (#615)
* Entries and Selects that are extended would crash on right click.
* PasswordEntry created from Entry with Password = true has no revealer
* Dialog width not always sufficient for title
* Pasting unicode characters could panic (#597)
* Setting theme before application start panics on macOS (#626)
* MenuItem type conflicts with other projects (#632)


## 1.2.1 - 24 December 2019

### Added

* Add TouchDown, TouchUp and TouchCancel API in driver/mobile for device specific events
* Add support for adding and removing tabs from a tab container (#444)

### Fixed

* Issues when settings changes may not be monitored (#576)
* Layout of hidden tab container contents on mobile (#578)
* Mobile apps would not quit when Quit() was called (#580)
* Shadows disappeared when theme changes (#589)
* iOS apps could stop rendering after many refreshes (#584)
* Fyne package could fail on Windows (#586)
* Horizontal only scroll container may not refresh using scroll wheel


## 1.2 - 12 December 2019

### Added

* Mobile support - iOS and Android, including "fyne package" command
* Support for OpenGL ES and embedded linux
* New BaseWidget for building custom widgets
* Support for diagonal gradients
* Global settings are now saved and can be set using the new fyne_settings app
* Support rendering in Go playground using playground.Render() helpers
* "fyne install" command to package and install apps on the local computer
* Add horizontal scrolling to ScrollContainer
* Add preferences API
* Add show/hide password icon when created from NewPasswordEntry
* Add NewGridLayoutWithRows to specify a grid layout with a set number of rows
* Add NewAdaptiveGridLayout which uses a column grid layout when horizontal and rows in vertical


### Changed

* New Logo! Thanks to Storm for his work on this :)
* Applications no longer have a default (Fyne logo) icon
* Input events now execute one at a time to maintain the correct order
* Button and other widget callbacks no longer launch new goroutines
* FYNE_THEME and FYNE_SCALE are now overrides to the global configuration
* The first opened window no longer exits the app when closed (unless none others are open or Window.SetMaster() is called)
* "fyne package" now defaults icon to "Icon.png" so the parameter is optional
* Calling ExtendBaseWidget() sets up the renderer for extended widgets
* Entry widget now has a visible Disabled state, ReadOnly has been deprecated
* Bundled images optimised to save space
* Optimise rendering to reduce refresh on TabContainer and ScrollContainer


### Fixed

* Correct the color of Entry widget cursor if theme changes
* Error where widgets created before main() function could crash (#490)
* App.Run panics if called without a window (#527)
* Support context menu for disabled entry widgets (#488)
* Fix issue where images using fyne.ImageFillOriginal may not show initially (#558)


## 1.1.2 - 12 October 2019

### Added

### Changed

* Default scale value for canvases is now 1.0 instead of Auto (DPI based)

### Fixed

* Correct icon name in linux packages
* Fullscreen before showing a window works again
* Incorrect MinSize of FixedGrid layout in some situations
* Update text size on theme change
* Text handling crashes (#411, #484, #485)
* Layout of image only buttons
* TabItem.Content changes are reflected when refreshing TabContainer (#456)

## 1.1.1 - 17 August 2019

### Added

* Add support for custom Windows manifest files in fyne package

### Changed

* Dismiss non-modal popovers on secondary tap
* Only measure visible objects in layouts and minSize calculations (#343)
* Don't propagate show/hide in the model - allowing children of tabs to remain hidden
* Disable cut/copy for password fields
* Correctly calculate grid layout minsize as width changes
* Select text at end of line when double tapping beyond width

### Fixed

* Scale could be too large on macOS Retina screens
* Window with fixed size changes size when un-minimized on Windows (#300)
* Setting text on a label could crash if it was not yet shown (#381)
* Multiple Entry widgets could have selections simultaneously (#341)
* Hover effect of radio widget too low (#383)
* Missing shadow on Select widget
* Incorrect rendering of subimages within Image object
* Size calculation caches could be skipped causing degraded performance


## 1.1 - 1 July 2019

### Added

* Menubar and PopUpMenu (#41)
* PopUp widgets (regular and modal) and canvas overlay support (#242)
* Add gradient (linear and radial) to canvas
* Add shadow support for overlays, buttons and scrollcontainer
* Text can now be selected (#67)
* Support moving through inputs with Tab / Shift-Tab (#82)
* canvas.Capture() to save the content of a canvas
* Horizontal layout for widget.Radio
* Select widget (#21)
* Add support for disabling widgets (#234)
* Support for changing icon color (#246)
* Button hover effect
* Pointer drag event to main API
* support for desktop mouse move events
* Add a new "hints" build tag that can suggest UI improvements

### Changed

* TabContainer tab location can now be set with SetTabLocation()
* Dialog windows now appear as modal popups within a window
* Don't add a button bar to a form if it has no buttons
* Moved driver/gl package to internal/driver/gl
* Clicking/Tapping in an entry will position the cursor
* A container with no layout will not change the position or size of it's content
* Update the fyne_demo app to reflect the expanding feature set

### Fixed

* Allow scrollbars to be dragged (#133)
* Unicode char input with Option key on macOS (#247)
* Resizng fixed size windows (#248)
* Fixed various bugs in window sizing and padding
* Button icons do not center align if label is empty (#284)


## 1.0.1 - 20 April 2019

### Added

* Support for go modules
* Transparent backgrounds for widgets
* Entry.OnCursorChanged()
* Radio.Append() and Radio.SetSelected() (#229)

### Changed

* Clicking outside a focused element will unfocus it
* Handle key repeat for non-runes (#165)

### Fixed

* Remove duplicate options from a Radio widget (#230)
* Issue where paste shortcut is not called for Ctrl-V keyboard combination
* Cursor position when clearing text in Entry (#214)
* Antialias of lines and circles (fyne-io/examples#14)
* Crash on centering of windows (#220)
* Possible crash when closing secondary windows
* Possible crash when showing dialog
* Initial visibility of scroll bar in ScrollContainer
* Setting window icon when different from app icon.
* Possible panic on app.Quit() (#175)
* Various caches and race condition issues (#194, #217, #209).


## 1.0 - 19 March 2019

The first major release of the Fyne toolkit delivers a stable release of the
main functionality required to build basic GUI applications across multiple
platforms.

### Features

* Canvas API (rect, line, circle, text, image)
* Widget API (box, button, check, entry, form, group, hyperlink, icon, label, progress bar, radio, scroller, tabs and toolbar)
* Light and dark themes
* Pointer, key and shortcut APIs (generic and desktop extension)
* OpenGL driver for Linux, macOS and Windows
* Tools for embedding data and packaging releases
<|MERGE_RESOLUTION|>--- conflicted
+++ resolved
@@ -3,8 +3,6 @@
 This file lists the main changes with each version of the Fyne toolkit.
 More detailed release notes can be found on the [releases page](https://github.com/fyne-io/fyne/releases). 
 
-<<<<<<< HEAD
-<<<<<<< HEAD
 ## 2.5.0 - Ongoing
 
 ### Added
@@ -16,7 +14,7 @@
 
 ### Fixed
 
-=======
+
 ## 2.4.5 - 15 April 2024
 
 ### Fixed
@@ -36,7 +34,6 @@
 * Fyne release on Linux does not set Metadata().Release to true (#4711)
 * RichText leaks memory when replacing segments (#4723)
 
->>>>>>> 32c0f156
 
 ## 2.4.4 - 13 February 2024
 
